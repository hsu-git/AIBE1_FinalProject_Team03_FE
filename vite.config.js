--- conflicted
+++ resolved
@@ -1,12 +1,7 @@
-<<<<<<< HEAD
-import { defineConfig } from 'vite'
-import react from '@vitejs/plugin-react'
-=======
 import { defineConfig } from 'vite';
 import react from '@vitejs/plugin-react';
->>>>>>> 3ccef4ba
 
 // https://vite.dev/config/
 export default defineConfig({
   plugins: [react()],
-})+});