// src/features/concert/components/ReviewList.jsx

// ===== IMPORT 섹션 =====
import React, { useCallback, useState } from 'react';
// useCallback: 이벤트 핸들러 최적화

// 리뷰 관련 타입과 상수들을 import
import { RatingLabels, RatingEmojis, RatingColors, ReviewSortOptions, SortDirectionOptions } from '../types/review.js';

/**
 * ===== ReviewList 컴포넌트 =====
 *
 * 🎯 주요 역할:
 * 1. **리뷰 목록 표시**: 콘서트의 관람 후기 목록을 카드 형태로 렌더링
 * 2. **정렬 기능**: 최신순, 평점순, 제목순 정렬 지원
 * 3. **페이지네이션**: 페이지 이동 및 페이지 크기 변경 기능
 * 4. **상태 관리**: 로딩, 에러, 빈 상태 처리
 * 5. **리뷰 액션**: 개별 리뷰 클릭, 수정, 삭제 기능
 *
 * 🔄 Hook 연동:
 * - useReviews hook과 완전 연동
 * - 자동 정렬 및 페이지네이션 처리
 * - 리뷰 액션 이벤트 전달
 *
 * 💡 사용 방법:
 * <ReviewList
 *   reviews={reviews}
 *   loading={loading}
 *   onSortChange={changeSorting}
 *   onPageChange={goToPage}
 * />
 */
const ReviewList = ({
  // ===== 데이터 props (useReviews hook에서) =====
  reviews = [],                // 리뷰 목록 (useReviews.reviews)
  loading = false,             // 로딩 상태 (useReviews.loading)
  error = null,                // 에러 상태 (useReviews.error)

  // ===== 페이지네이션 props =====
  currentPage = 0,             // 현재 페이지 (useReviews.currentPage)
  totalPages = 0,              // 전체 페이지 수 (useReviews.totalPages)
  totalElements = 0,           // 전체 리뷰 수 (useReviews.totalElements)
  pageSize = 10,               // 페이지 크기 (useReviews.pageSize)

  // ===== 정렬 props =====
  sortBy = 'createdAt',        // 정렬 기준 (useReviews.sortBy)
  sortDir = 'desc',            // 정렬 방향 (useReviews.sortDir)

  // ===== 액션 props =====
  onReviewClick,               // 리뷰 클릭 핸들러 (상세보기)
  onSortChange,                // 정렬 변경 핸들러 (useReviews.changeSorting)
  onPageChange,                // 페이지 변경 핸들러 (useReviews.goToPage)
  onPageSizeChange,            // 페이지 크기 변경 핸들러 (useReviews.changePageSize)
  onRefresh,                   // 새로고침 핸들러 (useReviews.refresh)

  // ===== UI 제어 props =====
  showSortOptions = true,      // 정렬 옵션 표시 여부
  showPagination = true,       // 페이지네이션 표시 여부
  showRefreshButton = false,   // 새로고침 버튼 표시 여부

  // ===== 스타일 props =====
  className = '',              // 추가 CSS 클래스
  compact = false              // 컴팩트 모드 (간소화된 UI)
}) => {

  const [hoveredReviewId, setHoveredReviewId] = useState(null);
<<<<<<< HEAD

=======
>>>>>>> 24d3cbaf
  // ===== 이벤트 핸들러들 =====

  /**
   * 정렬 변경 핸들러
   */
  const handleSortChange = useCallback((newSortBy) => {
    if (onSortChange && typeof onSortChange === 'function') {
      // 같은 기준으로 정렬하면 방향 토글, 다른 기준이면 desc로 시작
      const newSortDir = (newSortBy === sortBy && sortDir === 'desc') ? 'asc' : 'desc';
      onSortChange(newSortBy, newSortDir);
    }
  }, [onSortChange, sortBy, sortDir]);

  /**
   * 페이지 변경 핸들러
   */
  const handlePageChange = useCallback((newPage) => {
    if (onPageChange && typeof onPageChange === 'function') {
      onPageChange(newPage);
    }
  }, [onPageChange]);

  /**
   * 페이지 크기 변경 핸들러
   */
  const handlePageSizeChange = useCallback((event) => {
    const newSize = parseInt(event.target.value, 10);
    if (onPageSizeChange && typeof onPageSizeChange === 'function') {
      onPageSizeChange(newSize);
    }
  }, [onPageSizeChange]);

  /**
   * 리뷰 클릭 핸들러
   */
  const handleReviewClick = useCallback((review) => {
    if (onReviewClick && typeof onReviewClick === 'function') {
      onReviewClick(review);
    }
  }, [onReviewClick]);

  /**
   * 새로고침 핸들러
   */
  const handleRefresh = useCallback(() => {
    if (onRefresh && typeof onRefresh === 'function') {
      onRefresh();
    }
  }, [onRefresh]);

  // ===== 유틸리티 함수들 =====

  /**
   * 날짜 포맷팅 함수
   */
  const formatDate = useCallback((dateString) => {
    try {
      const date = new Date(dateString);
      return date.toLocaleDateString('ko-KR', {
        year: 'numeric',
        month: 'short',
        day: 'numeric'
      });
    } catch (error) {
      return dateString;
    }
  }, []);

  /**
   * 평점 별 표시 함수
   */
  const renderStars = useCallback((rating) => {
    const stars = [];
    for (let i = 1; i <= 5; i++) {
      stars.push(
        <span
          key={i}
          style={{
            color: i <= rating ? '#fbbf24' : '#e5e7eb',
            fontSize: compact ? '14px' : '16px'
          }}
        >
          ★
        </span>
      );
    }
    return stars;
  }, [compact]);

  /**
   * 표시할 페이지 번호 배열 생성
   */
  const getVisiblePageNumbers = useCallback(() => {
    const visiblePages = [];
    const maxVisible = 5;

    if (totalPages <= maxVisible) {
      for (let i = 0; i < totalPages; i++) {
        visiblePages.push(i);
      }
    } else {
      const start = Math.max(0, currentPage - 2);
      const end = Math.min(totalPages - 1, currentPage + 2);

      for (let i = start; i <= end; i++) {
        visiblePages.push(i);
      }

      if (start > 0) {
        visiblePages.unshift(0);
        if (start > 1) {
          visiblePages.splice(1, 0, '...');
        }
      }

      if (end < totalPages - 1) {
        if (end < totalPages - 2) {
          visiblePages.push('...');
        }
        visiblePages.push(totalPages - 1);
      }
    }

    return visiblePages;
  }, [currentPage, totalPages]);

  // ===== 스타일 정의 =====

  /**
   * 컨테이너 스타일
   */
  const containerStyles = {
    backgroundColor: '#ffffff',
    borderRadius: '8px',
    border: '1px solid #e5e7eb',
    padding: compact ? '12px' : '16px'
  };

  /**
   * 헤더 스타일
   */
  const headerStyles = {
    display: 'flex',
    justifyContent: 'space-between',
    alignItems: 'center',
    marginBottom: compact ? '12px' : '16px',
    paddingBottom: '12px',
    borderBottom: '1px solid #e5e7eb'
  };

  /**
   * 제목 스타일
   */
  const titleStyles = {
    fontSize: compact ? '16px' : '18px',
    fontWeight: 'bold',
    color: '#1f2937'
  };

  /**
   * 정렬 옵션 스타일
   */
  const sortContainerStyles = {
    display: 'flex',
    alignItems: 'center',
    gap: '8px'
  };

  /**
   * 정렬 버튼 스타일
   */
  const getSortButtonStyles = (isActive) => ({
    padding: '4px 8px',
    backgroundColor: isActive ? '#3b82f6' : 'transparent',
    color: isActive ? '#ffffff' : '#6b7280',
    border: '1px solid ' + (isActive ? '#3b82f6' : '#d1d5db'),
    borderRadius: '4px',
    fontSize: '12px',
    cursor: 'pointer',
    transition: 'all 0.2s ease'
  });

  /**
   * 리뷰 카드 스타일
   */
  const reviewCardStyles = {
    padding: compact ? '12px' : '16px',
    border: '1px solid #e5e7eb',
    borderRadius: '6px',
    marginBottom: '12px',
    backgroundColor: '#ffffff',
    cursor: onReviewClick ? 'pointer' : 'default',
    transition: 'all 0.2s ease'
  };

  /**
   * 페이지네이션 스타일
   */
  const paginationStyles = {
    display: 'flex',
    justifyContent: 'center',
    alignItems: 'center',
    gap: '8px',
    marginTop: '20px',
    padding: '12px'
  };

  /**
   * 페이지 버튼 기본 스타일
   */
  const pageButtonBaseStyles = {
    padding: '6px 12px',
    border: '1px solid #d1d5db',
    borderRadius: '4px',
    backgroundColor: '#ffffff',
    cursor: 'pointer',
    fontSize: '14px',
    transition: 'all 0.2s ease'
  };

  /**
   * 활성 페이지 버튼 스타일
   */
  const activePageButtonStyles = {
    ...pageButtonBaseStyles,
    backgroundColor: '#3b82f6',
    color: '#ffffff',
    borderColor: '#3b82f6'
  };

  // ===== 조건부 렌더링 =====

  /**
   * 로딩 상태
   */
  if (loading) {
    return (
      <div className={`review-list ${className}`} style={containerStyles}>
        <div style={headerStyles}>
          <div style={titleStyles}>📝 관람 후기</div>
        </div>

        {/* 로딩 스켈레톤 */}
        <div>
          {Array.from({ length: 3 }, (_, index) => (
            <div key={`skeleton-${index}`} style={{
              ...reviewCardStyles,
              cursor: 'default'
            }}>
              <div style={{
                display: 'flex',
                alignItems: 'center',
                marginBottom: '8px'
              }}>
                <div style={{
                  width: '100px',
                  height: '16px',
                  backgroundColor: '#e5e7eb',
                  borderRadius: '4px',
                  marginRight: '12px'
                }} />
                <div style={{
                  width: '60px',
                  height: '16px',
                  backgroundColor: '#e5e7eb',
                  borderRadius: '4px'
                }} />
              </div>
              <div style={{
                width: '80%',
                height: '20px',
                backgroundColor: '#e5e7eb',
                borderRadius: '4px',
                marginBottom: '8px'
              }} />
              <div style={{
                width: '100%',
                height: '16px',
                backgroundColor: '#e5e7eb',
                borderRadius: '4px'
              }} />
            </div>
          ))}
        </div>

        <div style={{
          textAlign: 'center',
          color: '#6b7280',
          fontSize: '14px',
          marginTop: '16px'
        }}>
          리뷰를 불러오는 중...
        </div>
      </div>
    );
  }

  /**
   * 에러 상태
   */
  if (error) {
    return (
      <div className={`review-list ${className}`} style={containerStyles}>
        <div style={headerStyles}>
          <div style={titleStyles}>📝 관람 후기</div>
          {showRefreshButton && (
            <button
              onClick={handleRefresh}
              style={{
                padding: '6px 12px',
                backgroundColor: '#dc2626',
                color: '#ffffff',
                border: 'none',
                borderRadius: '4px',
                fontSize: '12px',
                cursor: 'pointer'
              }}
            >
              🔄 다시 시도
            </button>
          )}
        </div>

        <div style={{
          textAlign: 'center',
          padding: '40px 20px'
        }}>
          <div style={{ fontSize: '48px', marginBottom: '16px' }}>😵</div>
          <h3 style={{
            color: '#dc2626',
            marginBottom: '8px',
            fontSize: '18px'
          }}>
            리뷰를 불러올 수 없습니다
          </h3>
          <p style={{
            color: '#6b7280',
            fontSize: '14px'
          }}>
            {typeof error === 'string' ? error : '알 수 없는 오류가 발생했습니다.'}
          </p>
        </div>
      </div>
    );
  }

  /**
   * 리뷰가 없는 상태
   */
  if (!reviews || reviews.length === 0) {
    return (
      <div className={`review-list ${className}`} style={containerStyles}>
        <div style={headerStyles}>
          <div style={titleStyles}>📝 관람 후기 (0개)</div>
        </div>

        <div style={{
          textAlign: 'center',
          padding: '40px 20px'
        }}>
          <div style={{ fontSize: '48px', marginBottom: '16px' }}>📝</div>
          <h3 style={{
            color: '#6b7280',
            marginBottom: '8px',
            fontSize: '18px'
          }}>
            아직 작성된 후기가 없습니다
          </h3>
          <p style={{
            color: '#9ca3af',
            fontSize: '14px'
          }}>
            첫 번째 후기를 작성해보세요!
          </p>
        </div>
      </div>
    );
  }

  // ===== 메인 렌더링 (정상 상태) =====

  return (
    <div className={`review-list ${className}`} style={containerStyles}>
      {/* 헤더 */}
      <div style={headerStyles}>
        <div style={titleStyles}>
          📝 관람 후기 ({totalElements.toLocaleString()}개)
        </div>

        <div style={{ display: 'flex', alignItems: 'center', gap: '12px' }}>
          {/* 정렬 옵션 */}
          {showSortOptions && (
            <div style={sortContainerStyles}>
              <span style={{ fontSize: '12px', color: '#6b7280' }}>정렬:</span>
              {ReviewSortOptions.map((option) => (
                <button
                  key={option.value}
                  onClick={() => handleSortChange(option.value)}
                  style={getSortButtonStyles(sortBy === option.value)}
                >
                  {option.label}
                  {sortBy === option.value && (
                    <span style={{ marginLeft: '4px' }}>
                      {sortDir === 'desc' ? '↓' : '↑'}
                    </span>
                  )}
                </button>
              ))}
            </div>
          )}

          {/* 새로고침 버튼 */}
          {showRefreshButton && (
            <button
              onClick={handleRefresh}
              style={{
                padding: '4px 8px',
                backgroundColor: 'transparent',
                border: '1px solid #d1d5db',
                borderRadius: '4px',
                fontSize: '12px',
                color: '#6b7280',
                cursor: 'pointer'
              }}
            >
              🔄
            </button>
          )}
        </div>
      </div>

      {/* 리뷰 목록 */}
      <div>
        {reviews.map((review) => (
          <div
            key={review.id}
            style={{
              ...reviewCardStyles,
              ...(hoveredReviewId === review.id && onReviewClick ? {
                boxShadow: '0 2px 8px rgba(0, 0, 0, 0.1)',
                transform: 'translateY(-1px)'
              } : {})
            }}
            onClick={() => handleReviewClick(review)}
            onMouseEnter={() => onReviewClick && setHoveredReviewId(review.id)}
            onMouseLeave={() => setHoveredReviewId(null)}
          >
            {/* 리뷰 헤더 */}
            <div style={{
              display: 'flex',
              justifyContent: 'space-between',
              alignItems: 'center',
              marginBottom: '8px'
            }}>
              <div style={{ display: 'flex', alignItems: 'center', gap: '8px' }}>
                <span style={{
                  fontSize: compact ? '12px' : '14px',
                  fontWeight: '600',
                  color: '#374151'
                }}>
                  {review.userNickname}
                </span>
                <span style={{
                  fontSize: '11px',
                  color: '#9ca3af'
                }}>
                  {formatDate(review.createdAt)}
                </span>
              </div>

              <div style={{ display: 'flex', alignItems: 'center', gap: '4px' }}>
                {renderStars(review.rating)}
                <span style={{
                  fontSize: '12px',
                  color: '#6b7280',
                  marginLeft: '4px'
                }}>
                  ({review.rating}/5)
                </span>
              </div>
            </div>

            {/* 리뷰 제목 */}
            <h4 style={{
              fontSize: compact ? '14px' : '16px',
              fontWeight: '600',
              color: '#1f2937',
              marginBottom: '6px',
              lineHeight: '1.4'
            }}>
              {review.title}
            </h4>

            {/* 리뷰 내용 */}
            <p style={{
              fontSize: compact ? '13px' : '14px',
              color: '#6b7280',
              lineHeight: '1.5',
              margin: '0'
            }}>
              {review.description.length > 100 && !compact
                ? review.description.substring(0, 100) + '...'
                : review.description}
            </p>
          </div>
        ))}
      </div>

      {/* 페이지네이션 */}
      {showPagination && totalPages > 1 && (
        <div style={paginationStyles}>
          {/* 이전 페이지 버튼 */}
          <button
            onClick={() => handlePageChange(currentPage - 1)}
            disabled={currentPage === 0}
            style={{
              ...pageButtonBaseStyles,
              opacity: currentPage === 0 ? 0.5 : 1,
              cursor: currentPage === 0 ? 'not-allowed' : 'pointer'
            }}
          >
            ← 이전
          </button>

          {/* 페이지 번호들 */}
          {getVisiblePageNumbers().map((pageNum, index) => {
            if (pageNum === '...') {
              return (
                <span key={`ellipsis-${index}`} style={{ padding: '6px 4px' }}>
                  ...
                </span>
              );
            }

            return (
              <button
                key={pageNum}
                onClick={() => handlePageChange(pageNum)}
                style={pageNum === currentPage ? activePageButtonStyles : pageButtonBaseStyles}
              >
                {pageNum + 1}
              </button>
            );
          })}

          {/* 다음 페이지 버튼 */}
          <button
            onClick={() => handlePageChange(currentPage + 1)}
            disabled={currentPage >= totalPages - 1}
            style={{
              ...pageButtonBaseStyles,
              opacity: currentPage >= totalPages - 1 ? 0.5 : 1,
              cursor: currentPage >= totalPages - 1 ? 'not-allowed' : 'pointer'
            }}
          >
            다음 →
          </button>
        </div>
      )}

      {/* 페이지 크기 선택 */}
      {showPagination && totalElements > 10 && (
        <div style={{
          textAlign: 'center',
          marginTop: '12px'
        }}>
          <select
            value={pageSize}
            onChange={handlePageSizeChange}
            style={{
              padding: '4px 8px',
              border: '1px solid #d1d5db',
              borderRadius: '4px',
              fontSize: '12px',
              backgroundColor: '#ffffff'
            }}
          >
            <option value={10}>10개씩 보기</option>
            <option value={20}>20개씩 보기</option>
            <option value={50}>50개씩 보기</option>
          </select>
        </div>
      )}

      {/* 개발자용 디버그 정보 */}
      {import.meta.env.DEV && (
        <div style={{
          marginTop: '12px',
          padding: '8px',
          backgroundColor: '#f3f4f6',
          borderRadius: '4px',
          fontSize: '10px',
          color: '#6b7280'
        }}>
          DEBUG: {reviews.length}개 리뷰, {currentPage + 1}/{totalPages} 페이지, 정렬: {sortBy} {sortDir}
        </div>
      )}
    </div>
  );
};

// ===== 기본 PROPS =====
ReviewList.defaultProps = {
  reviews: [],
  loading: false,
  error: null,
  currentPage: 0,
  totalPages: 0,
  totalElements: 0,
  pageSize: 10,
  sortBy: 'createdAt',
  sortDir: 'desc',
  showSortOptions: true,
  showPagination: true,
  showRefreshButton: false,
  className: '',
  compact: false
};

export default ReviewList;<|MERGE_RESOLUTION|>--- conflicted
+++ resolved
@@ -64,10 +64,6 @@
 }) => {
 
   const [hoveredReviewId, setHoveredReviewId] = useState(null);
-<<<<<<< HEAD
-
-=======
->>>>>>> 24d3cbaf
   // ===== 이벤트 핸들러들 =====
 
   /**
