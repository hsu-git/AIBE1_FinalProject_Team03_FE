// src/features/concert/components/ConcertCard.jsx

// React 라이브러리에서 필요한 기능들을 import
import React from 'react';

// 콘서트 관련 타입과 상수들을 import
import { ConcertStatusLabels, ConcertStatusColors } from '../types/concert.js';

/**
 * ConcertCard 컴포넌트
 *
 * 🎯 역할:
 * - 콘서트 하나의 정보를 카드 형태로 표시하는 가장 기본적인 컴포넌트
 * - 콘서트 목록에서 각각의 항목을 나타내는 UI 요소
 * - 포스터 이미지, 제목, 아티스트, 날짜, 장소, 상태 등을 표시
 *
 * 📋 표시하는 정보:
 * - 포스터 이미지 (있으면 표시, 없으면 기본 이미지)
 * - 콘서트 제목
 * - 아티스트명
 * - 공연 날짜와 시간
 * - 공연장 이름
 * - 콘서트 상태 (예매 중, 매진 등)
 * - AI 요약 (있으면 일부만 표시)
 *
 * 🔄 사용 방법:
 * <ConcertCard
 *   concert={concertData}
 *   onClick={handleCardClick}
 *   showAiSummary={true}
 * />
 *
 * @param {Object} props - 컴포넌트에 전달되는 속성들
 * @param {import('../types/concert.js').Concert} props.concert - 표시할 콘서트 정보 객체 (필수)
 * @param {Function} props.onClick - 카드 클릭 시 실행될 함수 (선택사항)
 * @param {boolean} props.showAiSummary - AI 요약 표시 여부 (선택사항, 기본값: false)
 * @param {string} props.className - 추가 CSS 클래스 (선택사항)
 * @returns {JSX.Element} 렌더링될 JSX 요소
 */
const ConcertCard = ({
  concert,
  onClick,
  showAiSummary = false,
  className = ''
}) => {
  // ===== 데이터 유효성 검증 =====

  // concert 객체가 전달되지 않았거나 유효하지 않으면 에러 표시
  if (!concert) {
    return (
      <div style={{
        border: '1px solid #ff0000',
        padding: '16px',
        color: '#ff0000',
        backgroundColor: '#fff5f5'
      }}>
        ⚠️ 콘서트 정보를 불러올 수 없습니다.
      </div>
    );
  }

  // ===== 데이터 가공 =====

  /**
   * 날짜와 시간을 사용자에게 친화적인 형태로 변환
   * 예: "2025-08-15" + "19:00:00" → "2025년 8월 15일 오후 7:00"
   */
  const formatDateTime = () => {
    try {
      // concert.concertDate는 "YYYY-MM-DD" 형식의 문자열
      // concert.startTime은 "HH:mm:ss" 형식의 문자열

      if (!concert.concertDate || !concert.startTime) {
        return '날짜 미정';
      }

      // Date 객체 생성을 위해 날짜와 시간을 합침
      // 예: "2025-08-15T19:00:00"
      const dateTimeString = `${concert.concertDate}T${concert.startTime}`;
      const dateTime = new Date(dateTimeString);

      // 날짜가 유효하지 않으면 기본 텍스트 반환
      if (isNaN(dateTime.getTime())) {
        return '날짜 미정';
      }

      // 한국어 형식으로 날짜와 시간 포맷팅
      const dateOptions = {
        year: 'numeric',
        month: 'long',
        day: 'numeric',
        weekday: 'short' // 요일 추가
      };

      const timeOptions = {
        hour: '2-digit',
        minute: '2-digit',
        hour12: true // 오전/오후 표시
      };

      const formattedDate = dateTime.toLocaleDateString('ko-KR', dateOptions);
      const formattedTime = dateTime.toLocaleTimeString('ko-KR', timeOptions);

      return `${formattedDate} ${formattedTime}`;
    } catch (error) {
      // 날짜 파싱 에러 시 원본 데이터 표시
      console.warn('날짜 형식 변환 실패:', error);
      return `${concert.concertDate} ${concert.startTime}`;
    }
  };

  /**
   * AI 요약을 미리보기용으로 자르는 함수
   * 긴 요약문을 카드에 표시하기 적합한 길이로 조정
   *
   * @param {string} summary - 원본 AI 요약 텍스트
   * @param {number} maxLength - 최대 길이 (기본값: 80자)
   * @returns {string} 잘린 요약 텍스트
   */
  const truncateAiSummary = (summary, maxLength = 80) => {
    if (!summary || summary.length <= maxLength) {
      return summary;
    }

    // 지정된 길이에서 자르고 "..." 추가
    return summary.substring(0, maxLength).trim() + '...';
  };

  /**
   * 포스터 이미지 에러 처리 함수
   * 이미지 로드 실패 시 기본 이미지로 대체
   *
   * @param {Event} event - 이미지 에러 이벤트
   */
  const handleImageError = (event) => {
    // 이미지 로드 실패 시 기본 콘서트 이미지로 대체
    // 실제 환경에서는 public 폴더에 기본 이미지를 준비해야 함
    event.target.src = '/images/default-concert-poster.jpg';

    // 기본 이미지도 없으면 alt 텍스트 표시를 위해 이미지 숨김
    event.target.onerror = () => {
      event.target.style.display = 'none';
    };
  };

  /**
   * 카드 클릭 핸들러
   * 부모 컴포넌트에서 전달받은 onClick 함수가 있으면 실행
   */
  const handleCardClick = () => {
    if (onClick && typeof onClick === 'function') {
      // 콘서트 정보를 함께 전달
      onClick(concert);
    }
  };

  // ===== 스타일 정의 =====

  /**
   * 카드의 기본 스타일
   * CSS 없이도 최소한의 시각적 구분을 위한 인라인 스타일
   */
  const cardStyles = {
    // 카드 레이아웃
    border: '1px solid #e0e0e0',
    borderRadius: '8px',
    padding: '16px',
    margin: '8px',
    backgroundColor: '#ffffff',

    // 그림자 효과 (깊이감 표현)
    boxShadow: '0 2px 4px rgba(0, 0, 0, 0.1)',

    // 호버 효과와 클릭 가능함을 나타내는 커서
    cursor: onClick ? 'pointer' : 'default',
    transition: 'transform 0.2s ease, box-shadow 0.2s ease',

    // 반응형 레이아웃
    maxWidth: '300px',
    width: '100%'
  };

  /**
<<<<<<< HEAD
=======
   * 호버 효과용 스타일 (마우스 올렸을 때)
   * CSS :hover를 인라인으로 구현하기 어려우므로 생략
   * 실제로는 CSS 클래스로 처리하는 것이 좋음
   */
  const hoverStyles = onClick ? {
    ':hover': {
      transform: 'translateY(-2px)',
      boxShadow: '0 4px 8px rgba(0, 0, 0, 0.15)'
    }
  } : {};

  /**
>>>>>>> 24d3cbaf
   * 포스터 이미지 스타일
   */
  const imageStyles = {
    width: '100%',
    height: '200px',
    objectFit: 'cover', // 이미지 비율 유지하면서 영역 채우기
    borderRadius: '4px',
    marginBottom: '12px',
    backgroundColor: '#f5f5f5' // 이미지 로딩 중 배경색
  };

  /**
   * 상태 배지 스타일
   * concert.status에 따라 다른 색상 적용
   */
  const statusStyles = {
    display: 'inline-block',
    padding: '4px 8px',
    borderRadius: '4px',
    fontSize: '12px',
    fontWeight: 'bold',
    marginTop: '8px',
    // ConcertStatusColors에서 해당 상태의 색상 가져오기
    // 기본값으로 회색 설정
    ...getStatusColor(concert.status)
  };

  /**
   * 상태별 색상을 반환하는 헬퍼 함수
   *
   * @param {string} status - 콘서트 상태
   * @returns {Object} 색상 스타일 객체
   */
  function getStatusColor(status) {
    // ConcertStatusColors는 Tailwind CSS 클래스 문자열이므로
    // 인라인 스타일용으로 변환이 필요
    switch (status) {
      case 'SCHEDULED':
        return { backgroundColor: '#fef3c7', color: '#92400e' }; // 노란색
      case 'ON_SALE':
        return { backgroundColor: '#d1fae5', color: '#065f46' }; // 초록색
      case 'SOLD_OUT':
        return { backgroundColor: '#fee2e2', color: '#991b1b' }; // 빨간색
      case 'CANCELLED':
        return { backgroundColor: '#f3f4f6', color: '#374151' }; // 회색
      case 'COMPLETED':
        return { backgroundColor: '#dbeafe', color: '#1e40af' }; // 파란색
      default:
        return { backgroundColor: '#f3f4f6', color: '#374151' }; // 기본 회색
    }
  }

  // ===== JSX 렌더링 =====

  return (
    <div
      className={`concert-card ${className}`}
      style={cardStyles}
      onClick={handleCardClick}
      onKeyDown={(e) => {
        if (onClick && (e.key === 'Enter' || e.key === ' ')) {
          e.preventDefault();
          handleCardClick();
        }
      }}
      // 접근성: 키보드 탐색 지원
      tabIndex={onClick ? 0 : -1}
      // 접근성: 스크린 리더를 위한 역할 정의
      role={onClick ? 'button' : 'article'}
      // 접근성: 스크린 리더용 라벨
      aria-label={`${concert.title} - ${concert.artist} 콘서트 정보`}
    >
      {/* 포스터 이미지 섹션 */}
      {concert.posterImageUrl && (
        <div style={{ marginBottom: '12px' }}>
          <img
            src={concert.posterImageUrl}
            alt={`${concert.title} 포스터`}
            style={imageStyles}
            onError={handleImageError}
            // 이미지 지연 로딩 (성능 최적화)
            loading="lazy"
          />
        </div>
      )}

      {/* 콘서트 기본 정보 섹션 */}
      <div style={{ marginBottom: '12px' }}>
        {/* 콘서트 제목 */}
        <h3 style={{
          margin: '0 0 8px 0',
          fontSize: '18px',
          fontWeight: 'bold',
          color: '#1f2937',
          lineHeight: '1.4'
        }}>
          {concert.title}
        </h3>

        {/* 아티스트명 */}
        <p style={{
          margin: '0 0 8px 0',
          fontSize: '14px',
          color: '#6b7280',
          fontWeight: '500'
        }}>
          {concert.artist}
        </p>

        {/* 공연 날짜와 시간 */}
        <p style={{
          margin: '0 0 8px 0',
          fontSize: '14px',
          color: '#374151'
        }}>
          📅 {formatDateTime()}
        </p>

        {/* 공연장 정보 */}
        <p style={{
          margin: '0 0 8px 0',
          fontSize: '14px',
          color: '#374151'
        }}>
          📍 {concert.venueName}
        </p>

        {/* 총 좌석 수 (있는 경우에만 표시) */}
        {concert.totalSeats && (
          <p style={{
            margin: '0 0 8px 0',
            fontSize: '12px',
            color: '#6b7280'
          }}>
            🎫 총 {concert.totalSeats.toLocaleString()}석
          </p>
        )}
      </div>

      {/* AI 요약 섹션 (showAiSummary가 true이고 요약이 있을 때만 표시) */}
      {showAiSummary && concert.aiSummary && (
        <div style={{
          marginBottom: '12px',
          padding: '8px',
          backgroundColor: '#f8fafc',
          borderRadius: '4px',
          borderLeft: '3px solid #3b82f6'
        }}>
          <p style={{
            margin: '0',
            fontSize: '12px',
            color: '#475569',
            lineHeight: '1.4'
          }}>
            🤖 {truncateAiSummary(concert.aiSummary)}
          </p>
        </div>
      )}

      {/* 콘서트 상태 배지 */}
      <div>
        <span style={statusStyles}>
          {ConcertStatusLabels[concert.status] || concert.status}
        </span>
      </div>

      {/* 개발자용 디버그 정보 (개발 환경에서만 표시) */}
      {import.meta.env.DEV && (
        <div style={{
          marginTop: '8px',
          padding: '4px',
          backgroundColor: '#f3f4f6',
          fontSize: '10px',
          color: '#6b7280',
          borderRadius: '2px'
        }}>
          DEBUG: ID={concert.concertId}, Status={concert.status}
        </div>
      )}
    </div>
  );
};

// ===== PropTypes 검증 (선택사항) =====
// 개발 시 props 타입 체크를 위한 설정
// 실제 환경에서는 TypeScript 사용을 권장

// ConcertCard.propTypes = {
//   concert: PropTypes.object.isRequired,
//   onClick: PropTypes.func,
//   showAiSummary: PropTypes.bool,
//   className: PropTypes.string
// };

// ===== 기본 props 값 =====
ConcertCard.defaultProps = {
  showAiSummary: false,
  className: '',
  onClick: null
};

// 컴포넌트를 다른 파일에서 import할 수 있도록 export
export default ConcertCard;<|MERGE_RESOLUTION|>--- conflicted
+++ resolved
@@ -181,8 +181,6 @@
   };
 
   /**
-<<<<<<< HEAD
-=======
    * 호버 효과용 스타일 (마우스 올렸을 때)
    * CSS :hover를 인라인으로 구현하기 어려우므로 생략
    * 실제로는 CSS 클래스로 처리하는 것이 좋음
@@ -195,7 +193,6 @@
   } : {};
 
   /**
->>>>>>> 24d3cbaf
    * 포스터 이미지 스타일
    */
   const imageStyles = {
