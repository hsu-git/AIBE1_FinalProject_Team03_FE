// src/features/concert/components/ConcertCard.jsx

// React 라이브러리에서 필요한 기능들을 import
import React from 'react';

// 콘서트 관련 타입과 상수들을 import
import { ConcertStatusLabels, ConcertStatusColors } from '../types/concert.js';

/**
 * ConcertCard 컴포넌트
 *
 * 🎯 역할:
 * - 콘서트 하나의 정보를 카드 형태로 표시하는 가장 기본적인 컴포넌트
 * - 콘서트 목록에서 각각의 항목을 나타내는 UI 요소
 * - 포스터 이미지, 제목, 아티스트, 날짜, 장소, 상태 등을 표시
 *
 * 📋 표시하는 정보:
 * - 포스터 이미지 (있으면 표시, 없으면 기본 이미지)
 * - 콘서트 제목
 * - 아티스트명
 * - 공연 날짜와 시간
 * - 공연장 이름
 * - 콘서트 상태 (예매 중, 매진 등)
 * - AI 요약 (있으면 일부만 표시)
 *
 * 🔄 사용 방법:
 * <ConcertCard
 *   concert={concertData}
 *   onClick={handleCardClick}
 *   showAiSummary={true}
 * />
 *
 * @param {Object} props - 컴포넌트에 전달되는 속성들
 * @param {import('../types/concert.js').Concert} props.concert - 표시할 콘서트 정보 객체 (필수)
 * @param {Function} props.onClick - 카드 클릭 시 실행될 함수 (선택사항)
 * @param {boolean} props.showAiSummary - AI 요약 표시 여부 (선택사항, 기본값: false)
 * @param {string} props.className - 추가 CSS 클래스 (선택사항)
 * @returns {JSX.Element} 렌더링될 JSX 요소
 */
const ConcertCard = ({
  concert,
  onClick,
  showAiSummary = false,
  className = '',
}) => {
  // ===== 데이터 유효성 검증 =====

  // concert 객체가 전달되지 않았거나 유효하지 않으면 에러 표시
  if (!concert) {
    return (
      <div
        style={{
          border: '1px solid #ff0000',
          padding: '16px',
          color: '#ff0000',
          backgroundColor: '#fff5f5',
        }}
      >
        ⚠️ 콘서트 정보를 불러올 수 없습니다.
      </div>
    );
  }

  // ===== 데이터 가공 =====

  /**
   * 날짜와 시간을 사용자에게 친화적인 형태로 변환
   * 예: "2025-08-15" + "19:00:00" → "2025년 8월 15일 오후 7:00"
   */
  const formatDateTime = () => {
    try {
      // concert.concertDate는 "YYYY-MM-DD" 형식의 문자열
      // concert.startTime은 "HH:mm:ss" 형식의 문자열

      if (!concert.concertDate || !concert.startTime) {
        return '날짜 미정';
      }

      // Date 객체 생성을 위해 날짜와 시간을 합침
      // 예: "2025-08-15T19:00:00"
      const dateTimeString = `${concert.concertDate}T${concert.startTime}`;
      const dateTime = new Date(dateTimeString);

      // 날짜가 유효하지 않으면 기본 텍스트 반환
      if (isNaN(dateTime.getTime())) {
        return '날짜 미정';
      }

      // 한국어 형식으로 날짜와 시간 포맷팅
      const dateOptions = {
        year: 'numeric',
        month: 'long',
        day: 'numeric',
        weekday: 'short', // 요일 추가
      };

      const timeOptions = {
        hour: '2-digit',
        minute: '2-digit',
        hour12: true, // 오전/오후 표시
      };

      const formattedDate = dateTime.toLocaleDateString('ko-KR', dateOptions);
      const formattedTime = dateTime.toLocaleTimeString('ko-KR', timeOptions);

      return `${formattedDate} ${formattedTime}`;
    } catch (error) {
      // 날짜 파싱 에러 시 원본 데이터 표시
      console.warn('날짜 형식 변환 실패:', error);
      return `${concert.concertDate} ${concert.startTime}`;
    }
  };

  /**
   * AI 요약을 미리보기용으로 자르는 함수
   * 긴 요약문을 카드에 표시하기 적합한 길이로 조정
   *
   * @param {string} summary - 원본 AI 요약 텍스트
   * @param {number} maxLength - 최대 길이 (기본값: 80자)
   * @returns {string} 잘린 요약 텍스트
   */
  const truncateAiSummary = (summary, maxLength = 80) => {
    if (!summary || summary.length <= maxLength) {
      return summary;
    }

    // 지정된 길이에서 자르고 "..." 추가
    return summary.substring(0, maxLength).trim() + '...';
  };

  /**
   * 포스터 이미지 에러 처리 함수
   * 이미지 로드 실패 시 기본 이미지로 대체
   *
   * @param {Event} event - 이미지 에러 이벤트
   */
  const handleImageError = event => {
    // 이미지 로드 실패 시 기본 콘서트 이미지로 대체
    // 실제 환경에서는 public 폴더에 기본 이미지를 준비해야 함
    event.target.src = '/images/basic-poster-image.png';

    // 기본 이미지도 없으면 alt 텍스트 표시를 위해 이미지 숨김
    event.target.onerror = () => {
      event.target.style.display = 'none';
    };
  };

  /**
   * 카드 클릭 핸들러
   * 부모 컴포넌트에서 전달받은 onClick 함수가 있으면 실행
   */
  const handleCardClick = () => {
    if (onClick && typeof onClick === 'function') {
      // 콘서트 정보를 함께 전달
      onClick(concert);
    }
  };

  // ===== 스타일 정의 =====

  /**
   * 카드의 기본 스타일
   * CSS 없이도 최소한의 시각적 구분을 위한 인라인 스타일
   */
  const cardStyles = {
    // 카드 레이아웃
    border: '1px solid #e0e0e0',
    borderRadius: '8px',
    padding: '16px',
    margin: '8px',
    backgroundColor: '#ffffff',

    // 그림자 효과 (깊이감 표현)
    boxShadow: '0 2px 4px rgba(0, 0, 0, 0.1)',

    // 호버 효과와 클릭 가능함을 나타내는 커서
    cursor: onClick ? 'pointer' : 'default',
    transition: 'transform 0.2s ease, box-shadow 0.2s ease',

    // 반응형 레이아웃
    maxWidth: '300px',
    width: '100%',
  };

  /**
   * 호버 효과용 스타일 (마우스 올렸을 때)
   * CSS :hover를 인라인으로 구현하기 어려우므로 생략
   * 실제로는 CSS 클래스로 처리하는 것이 좋음
   */
  const hoverStyles = onClick
    ? {
        ':hover': {
          transform: 'translateY(-2px)',
          boxShadow: '0 4px 8px rgba(0, 0, 0, 0.15)',
        },
      }
    : {};

  /**
   * 포스터 이미지 스타일
   */
  const imageStyles = {
    width: '100%',
    height: '200px',
    objectFit: 'cover', // 이미지 비율 유지하면서 영역 채우기
    borderRadius: '4px',
    marginBottom: '12px',
    backgroundColor: '#f5f5f5', // 이미지 로딩 중 배경색
  };

  /**
   * 상태 배지 스타일
   * concert.status에 따라 다른 색상 적용
   */
  const statusStyles = {
    display: 'inline-block',
    padding: '4px 8px',
    borderRadius: '4px',
    fontSize: '12px',
    fontWeight: 'bold',
    marginTop: '8px',
    // ConcertStatusColors에서 해당 상태의 색상 가져오기
    // 기본값으로 회색 설정
    ...getStatusColor(concert.status),
  };

  /**
   * 상태별 색상을 반환하는 헬퍼 함수
   *
   * @param {string} status - 콘서트 상태
   * @returns {Object} 색상 스타일 객체
   */
  function getStatusColor(status) {
    // ConcertStatusColors는 Tailwind CSS 클래스 문자열이므로
    // 인라인 스타일용으로 변환이 필요
    switch (status) {
      case 'SCHEDULED':
        return { backgroundColor: '#fef3c7', color: '#92400e' }; // 노란색
      case 'ON_SALE':
        return { backgroundColor: '#d1fae5', color: '#065f46' }; // 초록색
      case 'SOLD_OUT':
        return { backgroundColor: '#fee2e2', color: '#991b1b' }; // 빨간색
      case 'CANCELLED':
        return { backgroundColor: '#f3f4f6', color: '#374151' }; // 회색
      case 'COMPLETED':
        return { backgroundColor: '#dbeafe', color: '#1e40af' }; // 파란색
      default:
        return { backgroundColor: '#f3f4f6', color: '#374151' }; // 기본 회색
    }
  }

  // ===== JSX 렌더링 =====

  return (
    <div
      className={`concert-card ${className}`}
      style={cardStyles}
      onClick={handleCardClick}
<<<<<<< HEAD
      onKeyDown={e => {
=======
      onKeyDown={(e) => {
>>>>>>> 3ccef4ba
        if (onClick && (e.key === 'Enter' || e.key === ' ')) {
          e.preventDefault();
          handleCardClick();
        }
      }}
      // 접근성: 키보드 탐색 지원
      tabIndex={onClick ? 0 : -1}
      // 접근성: 스크린 리더를 위한 역할 정의
      role={onClick ? 'button' : 'article'}
      // 접근성: 스크린 리더용 라벨
      aria-label={`${concert.title} - ${concert.artist} 콘서트 정보`}
    >
      {/* 포스터 이미지 섹션 */}
      {concert.posterImageUrl && (
        <div style={{ marginBottom: '12px' }}>
          <img
            src={concert.posterImageUrl}
            alt={`${concert.title} 포스터`}
            style={imageStyles}
            onError={handleImageError}
            // 이미지 지연 로딩 (성능 최적화)
            loading="lazy"
          />
        </div>
      )}

      {/* 콘서트 기본 정보 섹션 */}
      <div style={{ marginBottom: '12px' }}>
        {/* 콘서트 제목 */}
        <h3
          style={{
            margin: '0 0 8px 0',
            fontSize: '18px',
            fontWeight: 'bold',
            color: '#1f2937',
            lineHeight: '1.4',
          }}
        >
          {concert.title}
        </h3>

        {/* 아티스트명 */}
        <p
          style={{
            margin: '0 0 8px 0',
            fontSize: '14px',
            color: '#6b7280',
            fontWeight: '500',
          }}
        >
          {concert.artist}
        </p>

        {/* 공연 날짜와 시간 */}
        <p
          style={{
            margin: '0 0 8px 0',
            fontSize: '14px',
            color: '#374151',
          }}
        >
          📅 {formatDateTime()}
        </p>

        {/* 공연장 정보 */}
        <p
          style={{
            margin: '0 0 8px 0',
            fontSize: '14px',
            color: '#374151',
          }}
        >
          📍 {concert.venueName}
        </p>

        {/* 총 좌석 수 (있는 경우에만 표시) */}
        {concert.totalSeats && (
          <p
            style={{
              margin: '0 0 8px 0',
              fontSize: '12px',
              color: '#6b7280',
            }}
          >
            🎫 총 {concert.totalSeats.toLocaleString()}석
          </p>
        )}
      </div>

      {/* AI 요약 섹션 (showAiSummary가 true이고 요약이 있을 때만 표시) */}
      {showAiSummary && concert.aiSummary && (
        <div
          style={{
            marginBottom: '12px',
            padding: '8px',
            backgroundColor: '#f8fafc',
            borderRadius: '4px',
            borderLeft: '3px solid #3b82f6',
          }}
        >
          <p
            style={{
              margin: '0',
              fontSize: '12px',
              color: '#475569',
              lineHeight: '1.4',
            }}
          >
            🤖 {truncateAiSummary(concert.aiSummary)}
          </p>
        </div>
      )}

      {/* 콘서트 상태 배지 */}
      <div>
        <span style={statusStyles}>
          {ConcertStatusLabels[concert.status] || concert.status}
        </span>
      </div>
    </div>
  );
};

// ===== PropTypes 검증 (선택사항) =====
// 개발 시 props 타입 체크를 위한 설정
// 실제 환경에서는 TypeScript 사용을 권장

// ConcertCard.propTypes = {
//   concert: PropTypes.object.isRequired,
//   onClick: PropTypes.func,
//   showAiSummary: PropTypes.bool,
//   className: PropTypes.string
// };

// ===== 기본 props 값 =====
ConcertCard.defaultProps = {
  showAiSummary: false,
  className: '',
  onClick: null,
};

// 컴포넌트를 다른 파일에서 import할 수 있도록 export
export default ConcertCard;<|MERGE_RESOLUTION|>--- conflicted
+++ resolved
@@ -134,7 +134,7 @@
    *
    * @param {Event} event - 이미지 에러 이벤트
    */
-  const handleImageError = event => {
+  const handleImageError = (event) => {
     // 이미지 로드 실패 시 기본 콘서트 이미지로 대체
     // 실제 환경에서는 public 폴더에 기본 이미지를 준비해야 함
     event.target.src = '/images/basic-poster-image.png';
@@ -256,11 +256,7 @@
       className={`concert-card ${className}`}
       style={cardStyles}
       onClick={handleCardClick}
-<<<<<<< HEAD
-      onKeyDown={e => {
-=======
       onKeyDown={(e) => {
->>>>>>> 3ccef4ba
         if (onClick && (e.key === 'Enter' || e.key === ' ')) {
           e.preventDefault();
           handleCardClick();
