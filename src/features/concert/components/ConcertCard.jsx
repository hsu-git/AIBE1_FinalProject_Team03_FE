--- conflicted
+++ resolved
@@ -181,8 +181,6 @@
   };
 
   /**
-<<<<<<< HEAD
-=======
    * 호버 효과용 스타일 (마우스 올렸을 때)
    * CSS :hover를 인라인으로 구현하기 어려우므로 생략
    * 실제로는 CSS 클래스로 처리하는 것이 좋음
@@ -195,7 +193,6 @@
   } : {};
 
   /**
->>>>>>> e280aa05
    * 포스터 이미지 스타일
    */
   const imageStyles = {
@@ -255,15 +252,12 @@
       className={`concert-card ${className}`}
       style={cardStyles}
       onClick={handleCardClick}
-<<<<<<< HEAD
       onKeyDown={(e) => {
         if (onClick && (e.key === 'Enter' || e.key === ' ')) {
           e.preventDefault();
           handleCardClick();
         }
       }}
-=======
->>>>>>> e280aa05
       // 접근성: 키보드 탐색 지원
       tabIndex={onClick ? 0 : -1}
       // 접근성: 스크린 리더를 위한 역할 정의
@@ -366,11 +360,7 @@
       </div>
 
       {/* 개발자용 디버그 정보 (개발 환경에서만 표시) */}
-<<<<<<< HEAD
       {import.meta.env.DEV && (
-=======
-      {process.env.NODE_ENV === 'development' && (
->>>>>>> e280aa05
         <div style={{
           marginTop: '8px',
           padding: '4px',
