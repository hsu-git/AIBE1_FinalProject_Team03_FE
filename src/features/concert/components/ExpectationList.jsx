--- conflicted
+++ resolved
@@ -6,9 +6,9 @@
 
 // 기대평 관련 타입과 상수들을 import
 import {
-    ExpectationRatingLabels,
-    ExpectationRatingEmojis,
-    ExpectationRatingColors,
+  ExpectationRatingLabels,
+  ExpectationRatingEmojis,
+  ExpectationRatingColors,
 } from '../types/expectation.js';
 
 /**
@@ -39,7 +39,6 @@
  * />
  */
 const ExpectationList = ({
-<<<<<<< HEAD
   // ===== 데이터 props (useExpectations hook에서) =====
   expectations = [], // 기대평 목록 (useExpectations.expectations)
   loading = false, // 로딩 상태 (useExpectations.loading)
@@ -50,35 +49,6 @@
   totalPages = 0, // 전체 페이지 수 (useExpectations.totalPages)
   totalElements = 0, // 전체 기대평 수 (useExpectations.totalElements)
   pageSize = 10, // 페이지 크기 (useExpectations.pageSize)
-
-  // ===== 액션 props =====
-  onExpectationClick, // 기대평 클릭 핸들러 (상세보기 또는 수정)
-  onPageChange, // 페이지 변경 핸들러 (useExpectations.goToPage)
-  onPageSizeChange, // 페이지 크기 변경 핸들러 (useExpectations.changePageSize)
-  onRefresh, // 새로고침 핸들러 (useExpectations.refresh)
-  currentUserId, // 현재 사용자 ID
-  onEditClick, // 수정 버튼 클릭 핸들러
-  onDeleteClick, // 삭제 버튼 클릭 핸들러
-
-  // ===== UI 제어 props =====
-  showPagination = true, // 페이지네이션 표시 여부
-  showRefreshButton = false, // 새로고침 버튼 표시 여부
-  allowFiltering = false, // 기대점수별 필터링 허용 여부
-
-  // ===== 스타일 props =====
-  className = '', // 추가 CSS 클래스
-  compact = false, // 컴팩트 모드 (간소화된 UI)
-=======
-    // ===== 데이터 props (useExpectations hook에서) =====
-    expectations = [], // 기대평 목록 (useExpectations.expectations)
-    loading = false, // 로딩 상태 (useExpectations.loading)
-    error = null, // 에러 상태 (useExpectations.error)
-
-    // ===== 페이지네이션 props =====
-    currentPage = 0, // 현재 페이지 (useExpectations.currentPage)
-    totalPages = 0, // 전체 페이지 수 (useExpectations.totalPages)
-    totalElements = 0, // 전체 기대평 수 (useExpectations.totalElements)
-    pageSize = 10, // 페이지 크기 (useExpectations.pageSize)
 
     // ===== 액션 props =====
     onExpectationClick, // 기대평 클릭 핸들러 (상세보기 또는 수정)
@@ -89,380 +59,578 @@
     onEditClick, // 수정 버튼 클릭 핸들러
     onDeleteClick, // 삭제 버튼 클릭 핸들러
 
-    // ===== UI 제어 props =====
-    showPagination = true, // 페이지네이션 표시 여부
-    showRefreshButton = false, // 새로고침 버튼 표시 여부
-    allowFiltering = false, // 기대점수별 필터링 허용 여부
-
-    // ===== 스타일 props =====
-    className = '', // 추가 CSS 클래스
-    compact = false, // 컴팩트 모드 (간소화된 UI)
->>>>>>> bf5d2b3e
+  // ===== UI 제어 props =====
+  showPagination = true, // 페이지네이션 표시 여부
+  showRefreshButton = false, // 새로고침 버튼 표시 여부
+  allowFiltering = false, // 기대점수별 필터링 허용 여부
+
+  // ===== 스타일 props =====
+  className = '', // 추가 CSS 클래스
+  compact = false, // 컴팩트 모드 (간소화된 UI)
 }) => {
-    const [hoveredExpectationId, setHoveredExpectationId] = useState(null);
-
-    // ===== 이벤트 핸들러들 =====
-
-    /**
-     * 페이지 변경 핸들러
-     */
-    const handlePageChange = useCallback(
-        (newPage) => {
-            if (onPageChange && typeof onPageChange === 'function') {
-                onPageChange(newPage);
+  const [hoveredExpectationId, setHoveredExpectationId] = useState(null);
+
+  // ===== 이벤트 핸들러들 =====
+
+  /**
+   * 페이지 변경 핸들러
+   */
+  const handlePageChange = useCallback(
+    (newPage) => {
+      if (onPageChange && typeof onPageChange === 'function') {
+        onPageChange(newPage);
+      }
+    },
+    [onPageChange],
+  );
+
+  /**
+   * 페이지 크기 변경 핸들러
+   */
+  const handlePageSizeChange = useCallback(
+    (event) => {
+      const newSize = parseInt(event.target.value, 10);
+      if (onPageSizeChange && typeof onPageSizeChange === 'function') {
+        onPageSizeChange(newSize);
+      }
+    },
+    [onPageSizeChange],
+  );
+
+  /**
+   * 기대평 클릭 핸들러
+   */
+  const handleExpectationClick = useCallback(
+    (expectation) => {
+      if (onExpectationClick && typeof onExpectationClick === 'function') {
+        onExpectationClick(expectation);
+      }
+    },
+    [onExpectationClick],
+  );
+
+  /**
+   * 새로고침 핸들러
+   */
+  const handleRefresh = useCallback(() => {
+    if (onRefresh && typeof onRefresh === 'function') {
+      onRefresh();
+    }
+  }, [onRefresh]);
+
+  // ===== 유틸리티 함수들 =====
+
+  /**
+   * 날짜 포맷팅 함수
+   */
+  const formatDate = useCallback((dateString) => {
+    try {
+      const date = new Date(dateString);
+      return date.toLocaleDateString('ko-KR', {
+        year: 'numeric',
+        month: 'short',
+        day: 'numeric',
+      });
+    } catch (error) {
+      return dateString;
+    }
+  }, []);
+
+  /**
+   * 기대점수 별 표시 함수
+   */
+  const renderExpectationStars = useCallback(
+    (rating) => {
+      const stars = [];
+      for (let i = 1; i <= 5; i++) {
+        stars.push(
+          <span
+            key={i}
+            style={{
+              color: i <= rating ? '#fbbf24' : '#e5e7eb',
+              fontSize: compact ? '14px' : '16px',
+            }}
+          >
+            ★
+          </span>,
+        );
+      }
+      return stars;
+    },
+    [compact],
+  );
+
+  /**
+   * 표시할 페이지 번호 배열 생성
+   */
+  const getVisiblePageNumbers = useCallback(() => {
+    const visiblePages = [];
+    const maxVisible = 5;
+
+    if (totalPages <= maxVisible) {
+      for (let i = 0; i < totalPages; i++) {
+        visiblePages.push(i);
+      }
+    } else {
+      const start = Math.max(0, currentPage - 2);
+      const end = Math.min(totalPages - 1, currentPage + 2);
+
+      for (let i = start; i <= end; i++) {
+        visiblePages.push(i);
+      }
+
+      if (start > 0) {
+        visiblePages.unshift(0);
+        if (start > 1) {
+          visiblePages.splice(1, 0, '...');
+        }
+      }
+
+      if (end < totalPages - 1) {
+        if (end < totalPages - 2) {
+          visiblePages.push('...');
+        }
+        visiblePages.push(totalPages - 1);
+      }
+    }
+
+    return visiblePages;
+  }, [currentPage, totalPages]);
+
+  // ===== 스타일 정의 =====
+
+  /**
+   * 컨테이너 스타일
+   */
+  const containerStyles = {
+    backgroundColor: '#ffffff',
+    borderRadius: '8px',
+    border: '1px solid #e5e7eb',
+    padding: compact ? '12px' : '16px',
+  };
+
+  /**
+   * 헤더 스타일
+   */
+  const headerStyles = {
+    display: 'flex',
+    justifyContent: 'space-between',
+    alignItems: 'center',
+    marginBottom: compact ? '12px' : '16px',
+    paddingBottom: '12px',
+    borderBottom: '1px solid #e5e7eb',
+  };
+
+  /**
+   * 제목 스타일
+   */
+  const titleStyles = {
+    fontSize: compact ? '16px' : '18px',
+    fontWeight: 'bold',
+    color: '#1f2937',
+    display: 'flex',
+    alignItems: 'center',
+    gap: '6px',
+  };
+
+  /**
+   * 기대평 카드 스타일
+   */
+  const expectationCardStyles = {
+    padding: compact ? '12px' : '16px',
+    border: '1px solid #e5e7eb',
+    borderRadius: '6px',
+    marginBottom: '12px',
+    backgroundColor: '#ffffff',
+    cursor: onExpectationClick ? 'pointer' : 'default',
+    transition: 'all 0.2s ease',
+  };
+
+  /**
+   * 페이지네이션 스타일
+   */
+  const paginationStyles = {
+    display: 'flex',
+    justifyContent: 'center',
+    alignItems: 'center',
+    gap: '8px',
+    marginTop: '20px',
+    padding: '12px',
+  };
+
+  /**
+   * 페이지 버튼 기본 스타일
+   */
+  const pageButtonBaseStyles = {
+    padding: '6px 12px',
+    border: '1px solid #d1d5db',
+    borderRadius: '4px',
+    backgroundColor: '#ffffff',
+    cursor: 'pointer',
+    fontSize: '14px',
+    transition: 'all 0.2s ease',
+  };
+
+  /**
+   * 활성 페이지 버튼 스타일
+   */
+  const activePageButtonStyles = {
+    ...pageButtonBaseStyles,
+    backgroundColor: '#3b82f6',
+    color: '#ffffff',
+    borderColor: '#3b82f6',
+  };
+
+  // ===== 조건부 렌더링 =====
+
+  /**
+   * 로딩 상태
+   */
+  if (loading) {
+    return (
+      <div className={`expectation-list ${className}`} style={containerStyles}>
+        <div style={headerStyles}>
+          <div style={titleStyles}>✨ 기대평</div>
+        </div>
+
+        {/* 로딩 스켈레톤 */}
+        <div>
+          {Array.from({ length: 3 }, (_, index) => (
+            <div
+              key={`skeleton-${index}`}
+              style={{
+                ...expectationCardStyles,
+                cursor: 'default',
+              }}
+            >
+              <div
+                style={{
+                  display: 'flex',
+                  alignItems: 'center',
+                  marginBottom: '8px',
+                }}
+              >
+                <div
+                  style={{
+                    width: '100px',
+                    height: '16px',
+                    backgroundColor: '#e5e7eb',
+                    borderRadius: '4px',
+                    marginRight: '12px',
+                  }}
+                />
+                <div
+                  style={{
+                    width: '60px',
+                    height: '16px',
+                    backgroundColor: '#e5e7eb',
+                    borderRadius: '4px',
+                  }}
+                />
+              </div>
+              <div
+                style={{
+                  width: '100%',
+                  height: '40px',
+                  backgroundColor: '#e5e7eb',
+                  borderRadius: '4px',
+                }}
+              />
+            </div>
+          ))}
+        </div>
+
+        <div
+          style={{
+            textAlign: 'center',
+            color: '#6b7280',
+            fontSize: '14px',
+            marginTop: '16px',
+          }}
+        >
+          기대평을 불러오는 중...
+        </div>
+      </div>
+    );
+  }
+
+  /**
+   * 에러 상태
+   */
+  if (error) {
+    return (
+      <div className={`expectation-list ${className}`} style={containerStyles}>
+        <div style={headerStyles}>
+          <div style={titleStyles}>✨ 기대평</div>
+          {showRefreshButton && (
+            <button
+              onClick={handleRefresh}
+              style={{
+                padding: '6px 12px',
+                backgroundColor: '#dc2626',
+                color: '#ffffff',
+                border: 'none',
+                borderRadius: '4px',
+                fontSize: '12px',
+                cursor: 'pointer',
+              }}
+            >
+              🔄 다시 시도
+            </button>
+          )}
+        </div>
+
+        <div
+          style={{
+            textAlign: 'center',
+            padding: '40px 20px',
+          }}
+        >
+          <div style={{ fontSize: '48px', marginBottom: '16px' }}>😵</div>
+          <h3
+            style={{
+              color: '#dc2626',
+              marginBottom: '8px',
+              fontSize: '18px',
+            }}
+          >
+            기대평을 불러올 수 없습니다
+          </h3>
+          <p
+            style={{
+              color: '#6b7280',
+              fontSize: '14px',
+            }}
+          >
+            {typeof error === 'string'
+              ? error
+              : '알 수 없는 오류가 발생했습니다.'}
+          </p>
+        </div>
+      </div>
+    );
+  }
+
+  /**
+   * 기대평이 없는 상태
+   */
+  if (!expectations || expectations.length === 0) {
+    return (
+      <div className={`expectation-list ${className}`} style={containerStyles}>
+        <div style={headerStyles}>
+          <div style={titleStyles}>
+            ✨ 기대평 (0개)
+            <span
+              style={{
+                fontSize: '11px',
+                backgroundColor: '#fef3c7',
+                color: '#92400e',
+                padding: '2px 6px',
+                borderRadius: '10px',
+                fontWeight: 'normal',
+                marginLeft: '8px',
+              }}
+            >
+              관람 전
+            </span>
+          </div>
+        </div>
+
+        <div
+          style={{
+            textAlign: 'center',
+            padding: '40px 20px',
+          }}
+        >
+          <div style={{ fontSize: '48px', marginBottom: '16px' }}>✨</div>
+          <h3
+            style={{
+              color: '#6b7280',
+              marginBottom: '8px',
+              fontSize: '18px',
+            }}
+          >
+            아직 작성된 기대평이 없습니다
+          </h3>
+          <p
+            style={{
+              color: '#9ca3af',
+              fontSize: '14px',
+            }}
+          >
+            공연 전에 기대평을 작성해보세요!
+          </p>
+
+          {!compact && (
+            <div
+              style={{
+                marginTop: '16px',
+                padding: '12px',
+                backgroundColor: '#eff6ff',
+                borderRadius: '6px',
+                fontSize: '12px',
+                color: '#1e40af',
+              }}
+            >
+              💡 기대평은 관람 전에 작성하는 기대감 표현입니다
+            </div>
+          )}
+        </div>
+      </div>
+    );
+  }
+
+  // ===== 메인 렌더링 (정상 상태) =====
+
+  return (
+    <div className={`expectation-list ${className}`} style={containerStyles}>
+      {/* 헤더 */}
+      <div style={headerStyles}>
+        <div style={titleStyles}>
+          ✨ 기대평 ({totalElements.toLocaleString()}개)
+          <span
+            style={{
+              fontSize: '11px',
+              backgroundColor: '#fef3c7',
+              color: '#92400e',
+              padding: '2px 6px',
+              borderRadius: '10px',
+              fontWeight: 'normal',
+              marginLeft: '8px',
+            }}
+          >
+            관람 전
+          </span>
+        </div>
+
+        {/* 새로고침 버튼 */}
+        {showRefreshButton && (
+          <button
+            onClick={handleRefresh}
+            style={{
+              padding: '4px 8px',
+              backgroundColor: 'transparent',
+              border: '1px solid #d1d5db',
+              borderRadius: '4px',
+              fontSize: '12px',
+              color: '#6b7280',
+              cursor: 'pointer',
+            }}
+          >
+            🔄
+          </button>
+        )}
+      </div>
+
+      {/* 기대평 목록 */}
+      <div>
+        {expectations.map((expectation) => (
+          <div
+            key={expectation.id}
+            style={{
+              ...expectationCardStyles,
+              ...(hoveredExpectationId === expectation.id && onExpectationClick
+                ? {
+                    boxShadow: '0 2px 8px rgba(0, 0, 0, 0.1)',
+                    transform: 'translateY(-1px)',
+                  }
+                : {}),
+            }}
+            onClick={() => handleExpectationClick(expectation)}
+            onMouseEnter={() =>
+              onExpectationClick && setHoveredExpectationId(expectation.id)
             }
-        },
-        [onPageChange],
-    );
-
-    /**
-     * 페이지 크기 변경 핸들러
-     */
-    const handlePageSizeChange = useCallback(
-        (event) => {
-            const newSize = parseInt(event.target.value, 10);
-            if (onPageSizeChange && typeof onPageSizeChange === 'function') {
-                onPageSizeChange(newSize);
-            }
-        },
-        [onPageSizeChange],
-    );
-
-    /**
-     * 기대평 클릭 핸들러
-     */
-    const handleExpectationClick = useCallback(
-        (expectation) => {
-            if (
-                onExpectationClick &&
-                typeof onExpectationClick === 'function'
-            ) {
-                onExpectationClick(expectation);
-            }
-        },
-        [onExpectationClick],
-    );
-
-    /**
-     * 새로고침 핸들러
-     */
-    const handleRefresh = useCallback(() => {
-        if (onRefresh && typeof onRefresh === 'function') {
-            onRefresh();
-        }
-    }, [onRefresh]);
-
-    // ===== 유틸리티 함수들 =====
-
-    /**
-     * 날짜 포맷팅 함수
-     */
-    const formatDate = useCallback((dateString) => {
-        try {
-            const date = new Date(dateString);
-            return date.toLocaleDateString('ko-KR', {
-                year: 'numeric',
-                month: 'short',
-                day: 'numeric',
-            });
-        } catch (error) {
-            return dateString;
-        }
-    }, []);
-
-    /**
-     * 기대점수 별 표시 함수
-     */
-    const renderExpectationStars = useCallback(
-        (rating) => {
-            const stars = [];
-            for (let i = 1; i <= 5; i++) {
-                stars.push(
-                    <span
-                        key={i}
-                        style={{
-                            color: i <= rating ? '#fbbf24' : '#e5e7eb',
-                            fontSize: compact ? '14px' : '16px',
-                        }}
-                    >
-                        ★
-                    </span>,
-                );
-            }
-            return stars;
-        },
-        [compact],
-    );
-
-    /**
-     * 표시할 페이지 번호 배열 생성
-     */
-    const getVisiblePageNumbers = useCallback(() => {
-        const visiblePages = [];
-        const maxVisible = 5;
-
-        if (totalPages <= maxVisible) {
-            for (let i = 0; i < totalPages; i++) {
-                visiblePages.push(i);
-            }
-        } else {
-            const start = Math.max(0, currentPage - 2);
-            const end = Math.min(totalPages - 1, currentPage + 2);
-
-            for (let i = start; i <= end; i++) {
-                visiblePages.push(i);
-            }
-
-            if (start > 0) {
-                visiblePages.unshift(0);
-                if (start > 1) {
-                    visiblePages.splice(1, 0, '...');
-                }
-            }
-
-            if (end < totalPages - 1) {
-                if (end < totalPages - 2) {
-                    visiblePages.push('...');
-                }
-                visiblePages.push(totalPages - 1);
-            }
-        }
-
-        return visiblePages;
-    }, [currentPage, totalPages]);
-
-    // ===== 스타일 정의 =====
-
-    /**
-     * 컨테이너 스타일
-     */
-    const containerStyles = {
-        backgroundColor: '#ffffff',
-        borderRadius: '8px',
-        border: '1px solid #e5e7eb',
-        padding: compact ? '12px' : '16px',
-    };
-
-    /**
-     * 헤더 스타일
-     */
-    const headerStyles = {
-        display: 'flex',
-        justifyContent: 'space-between',
-        alignItems: 'center',
-        marginBottom: compact ? '12px' : '16px',
-        paddingBottom: '12px',
-        borderBottom: '1px solid #e5e7eb',
-    };
-
-    /**
-     * 제목 스타일
-     */
-    const titleStyles = {
-        fontSize: compact ? '16px' : '18px',
-        fontWeight: 'bold',
-        color: '#1f2937',
-        display: 'flex',
-        alignItems: 'center',
-        gap: '6px',
-    };
-
-    /**
-     * 기대평 카드 스타일
-     */
-    const expectationCardStyles = {
-        padding: compact ? '12px' : '16px',
-        border: '1px solid #e5e7eb',
-        borderRadius: '6px',
-        marginBottom: '12px',
-        backgroundColor: '#ffffff',
-        cursor: onExpectationClick ? 'pointer' : 'default',
-        transition: 'all 0.2s ease',
-    };
-
-    /**
-     * 페이지네이션 스타일
-     */
-    const paginationStyles = {
-        display: 'flex',
-        justifyContent: 'center',
-        alignItems: 'center',
-        gap: '8px',
-        marginTop: '20px',
-        padding: '12px',
-    };
-
-    /**
-     * 페이지 버튼 기본 스타일
-     */
-    const pageButtonBaseStyles = {
-        padding: '6px 12px',
-        border: '1px solid #d1d5db',
-        borderRadius: '4px',
-        backgroundColor: '#ffffff',
-        cursor: 'pointer',
-        fontSize: '14px',
-        transition: 'all 0.2s ease',
-    };
-
-    /**
-     * 활성 페이지 버튼 스타일
-     */
-    const activePageButtonStyles = {
-        ...pageButtonBaseStyles,
-        backgroundColor: '#3b82f6',
-        color: '#ffffff',
-        borderColor: '#3b82f6',
-    };
-
-    // ===== 조건부 렌더링 =====
-
-    /**
-     * 로딩 상태
-     */
-    if (loading) {
-        return (
+            onMouseLeave={() => setHoveredExpectationId(null)}
+          >
+            {/* 기대평 헤더 */}
             <div
-                className={`expectation-list ${className}`}
-                style={containerStyles}
+              style={{
+                display: 'flex',
+                justifyContent: 'space-between',
+                alignItems: 'center',
+                marginBottom: '8px',
+              }}
             >
-                <div style={headerStyles}>
-                    <div style={titleStyles}>✨ 기대평</div>
-                </div>
-
-                {/* 로딩 스켈레톤 */}
-                <div>
-                    {Array.from({ length: 3 }, (_, index) => (
+              <div
+                style={{ display: 'flex', alignItems: 'center', gap: '8px' }}
+              >
+                <span
+                  style={{
+                    fontSize: compact ? '12px' : '14px',
+                    fontWeight: '600',
+                    color: '#374151',
+                  }}
+                >
+                  {expectation.userNickname}
+                </span>
+                <span
+                  style={{
+                    fontSize: '11px',
+                    color: '#9ca3af',
+                  }}
+                >
+                  {formatDate(expectation.createdAt)}
+                </span>
+              </div>
+
+              <div
+                style={{ display: 'flex', alignItems: 'center', gap: '4px' }}
+              >
+                {renderExpectationStars(expectation.expectationRating)}
+                <span
+                  style={{
+                    fontSize: '12px',
+                    color: '#6b7280',
+                    marginLeft: '4px',
+                  }}
+                >
+                  ({expectation.expectationRating}/5)
+                </span>
+              </div>
+            </div>
+
+                        {/* 기대평 내용 */}
                         <div
-                            key={`skeleton-${index}`}
                             style={{
-                                ...expectationCardStyles,
-                                cursor: 'default',
+                                display: 'flex',
+                                alignItems: 'center',
+                                gap: '8px',
+                                marginBottom: '8px',
                             }}
                         >
-                            <div
+                            <span
+                                style={{ fontSize: compact ? '18px' : '20px' }}
+                            >
+                                {
+                                    ExpectationRatingEmojis[
+                                        expectation.expectationRating
+                                    ]
+                                }
+                            </span>
+                            <span
                                 style={{
-                                    display: 'flex',
-                                    alignItems: 'center',
-                                    marginBottom: '8px',
+                                    fontSize: compact ? '13px' : '14px',
+                                    fontWeight: '600',
+                                    color: '#374151',
                                 }}
                             >
-                                <div
-                                    style={{
-                                        width: '100px',
-                                        height: '16px',
-                                        backgroundColor: '#e5e7eb',
-                                        borderRadius: '4px',
-                                        marginRight: '12px',
-                                    }}
-                                />
-                                <div
-                                    style={{
-                                        width: '60px',
-                                        height: '16px',
-                                        backgroundColor: '#e5e7eb',
-                                        borderRadius: '4px',
-                                    }}
-                                />
-                            </div>
-                            <div
-                                style={{
-                                    width: '100%',
-                                    height: '40px',
-                                    backgroundColor: '#e5e7eb',
-                                    borderRadius: '4px',
-                                }}
-                            />
+                                {
+                                    ExpectationRatingLabels[
+                                        expectation.expectationRating
+                                    ]
+                                }
+                            </span>
                         </div>
-                    ))}
-                </div>
-
-                <div
-                    style={{
-                        textAlign: 'center',
-                        color: '#6b7280',
-                        fontSize: '14px',
-                        marginTop: '16px',
-                    }}
-                >
-                    기대평을 불러오는 중...
-                </div>
-            </div>
-        );
-    }
-
-    /**
-     * 에러 상태
-     */
-    if (error) {
-        return (
-            <div
-                className={`expectation-list ${className}`}
-                style={containerStyles}
+
+            {/* 기대평 텍스트 */}
+            <p
+              style={{
+                fontSize: compact ? '13px' : '14px',
+                color: '#6b7280',
+                lineHeight: '1.5',
+                margin: '0',
+              }}
             >
-                <div style={headerStyles}>
-                    <div style={titleStyles}>✨ 기대평</div>
-                    {showRefreshButton && (
-                        <button
-                            onClick={handleRefresh}
-                            style={{
-                                padding: '6px 12px',
-                                backgroundColor: '#dc2626',
-                                color: '#ffffff',
-                                border: 'none',
-                                borderRadius: '4px',
-                                fontSize: '12px',
-                                cursor: 'pointer',
-                            }}
-                        >
-                            🔄 다시 시도
-                        </button>
-                    )}
-                </div>
-
-                <div
-                    style={{
-                        textAlign: 'center',
-                        padding: '40px 20px',
-                    }}
-                >
-                    <div style={{ fontSize: '48px', marginBottom: '16px' }}>
-                        😵
-                    </div>
-                    <h3
-                        style={{
-                            color: '#dc2626',
-                            marginBottom: '8px',
-                            fontSize: '18px',
-                        }}
-                    >
-                        기대평을 불러올 수 없습니다
-                    </h3>
-                    <p
-                        style={{
-                            color: '#6b7280',
-                            fontSize: '14px',
-                        }}
-                    >
-                        {typeof error === 'string'
-                            ? error
-                            : '알 수 없는 오류가 발생했습니다.'}
-                    </p>
-                </div>
-            </div>
-        );
-    }
-
-    /**
-     * 기대평이 없는 상태
-     */
-    if (!expectations || expectations.length === 0) {
-        return (
-            <div
-                className={`expectation-list ${className}`}
-                style={containerStyles}
-            >
-<<<<<<< HEAD
               {expectation.comment.length > 150 && !compact
                 ? expectation.comment.substring(0, 150) + '...'
                 : expectation.comment}
@@ -533,319 +701,6 @@
             ← 이전
           </button>
 
-          {/* 페이지 번호들 */}
-          {getVisiblePageNumbers().map((pageNum, index) => {
-            if (pageNum === '...') {
-              return (
-                <span key={`ellipsis-${index}`} style={{ padding: '6px 4px' }}>
-                  ...
-                </span>
-              );
-            }
-=======
-                <div style={headerStyles}>
-                    <div style={titleStyles}>
-                        ✨ 기대평 (0개)
-                        <span
-                            style={{
-                                fontSize: '11px',
-                                backgroundColor: '#fef3c7',
-                                color: '#92400e',
-                                padding: '2px 6px',
-                                borderRadius: '10px',
-                                fontWeight: 'normal',
-                                marginLeft: '8px',
-                            }}
-                        >
-                            관람 전
-                        </span>
-                    </div>
-                </div>
->>>>>>> bf5d2b3e
-
-                <div
-                    style={{
-                        textAlign: 'center',
-                        padding: '40px 20px',
-                    }}
-                >
-                    <div style={{ fontSize: '48px', marginBottom: '16px' }}>
-                        ✨
-                    </div>
-                    <h3
-                        style={{
-                            color: '#6b7280',
-                            marginBottom: '8px',
-                            fontSize: '18px',
-                        }}
-                    >
-                        아직 작성된 기대평이 없습니다
-                    </h3>
-                    <p
-                        style={{
-                            color: '#9ca3af',
-                            fontSize: '14px',
-                        }}
-                    >
-                        공연 전에 기대평을 작성해보세요!
-                    </p>
-
-                    {!compact && (
-                        <div
-                            style={{
-                                marginTop: '16px',
-                                padding: '12px',
-                                backgroundColor: '#eff6ff',
-                                borderRadius: '6px',
-                                fontSize: '12px',
-                                color: '#1e40af',
-                            }}
-                        >
-                            💡 기대평은 관람 전에 작성하는 기대감 표현입니다
-                        </div>
-                    )}
-                </div>
-            </div>
-        );
-    }
-
-    // ===== 메인 렌더링 (정상 상태) =====
-
-    return (
-        <div
-            className={`expectation-list ${className}`}
-            style={containerStyles}
-        >
-            {/* 헤더 */}
-            <div style={headerStyles}>
-                <div style={titleStyles}>
-                    ✨ 기대평 ({totalElements.toLocaleString()}개)
-                    <span
-                        style={{
-                            fontSize: '11px',
-                            backgroundColor: '#fef3c7',
-                            color: '#92400e',
-                            padding: '2px 6px',
-                            borderRadius: '10px',
-                            fontWeight: 'normal',
-                            marginLeft: '8px',
-                        }}
-                    >
-                        관람 전
-                    </span>
-                </div>
-
-                {/* 새로고침 버튼 */}
-                {showRefreshButton && (
-                    <button
-                        onClick={handleRefresh}
-                        style={{
-                            padding: '4px 8px',
-                            backgroundColor: 'transparent',
-                            border: '1px solid #d1d5db',
-                            borderRadius: '4px',
-                            fontSize: '12px',
-                            color: '#6b7280',
-                            cursor: 'pointer',
-                        }}
-                    >
-                        🔄
-                    </button>
-                )}
-            </div>
-
-            {/* 기대평 목록 */}
-            <div>
-                {expectations.map((expectation) => (
-                    <div
-                        key={expectation.id}
-                        style={{
-                            ...expectationCardStyles,
-                            ...(hoveredExpectationId === expectation.id &&
-                            onExpectationClick
-                                ? {
-                                      boxShadow: '0 2px 8px rgba(0, 0, 0, 0.1)',
-                                      transform: 'translateY(-1px)',
-                                  }
-                                : {}),
-                        }}
-                        onClick={() => handleExpectationClick(expectation)}
-                        onMouseEnter={() =>
-                            onExpectationClick &&
-                            setHoveredExpectationId(expectation.id)
-                        }
-                        onMouseLeave={() => setHoveredExpectationId(null)}
-                    >
-                        {/* 기대평 헤더 */}
-                        <div
-                            style={{
-                                display: 'flex',
-                                justifyContent: 'space-between',
-                                alignItems: 'center',
-                                marginBottom: '8px',
-                            }}
-                        >
-                            <div
-                                style={{
-                                    display: 'flex',
-                                    alignItems: 'center',
-                                    gap: '8px',
-                                }}
-                            >
-                                <span
-                                    style={{
-                                        fontSize: compact ? '12px' : '14px',
-                                        fontWeight: '600',
-                                        color: '#374151',
-                                    }}
-                                >
-                                    {expectation.userNickname}
-                                </span>
-                                <span
-                                    style={{
-                                        fontSize: '11px',
-                                        color: '#9ca3af',
-                                    }}
-                                >
-                                    {formatDate(expectation.createdAt)}
-                                </span>
-                            </div>
-
-                            <div
-                                style={{
-                                    display: 'flex',
-                                    alignItems: 'center',
-                                    gap: '4px',
-                                }}
-                            >
-                                {renderExpectationStars(
-                                    expectation.expectationRating,
-                                )}
-                                <span
-                                    style={{
-                                        fontSize: '12px',
-                                        color: '#6b7280',
-                                        marginLeft: '4px',
-                                    }}
-                                >
-                                    ({expectation.expectationRating}/5)
-                                </span>
-                            </div>
-                        </div>
-
-                        {/* 기대평 내용 */}
-                        <div
-                            style={{
-                                display: 'flex',
-                                alignItems: 'center',
-                                gap: '8px',
-                                marginBottom: '8px',
-                            }}
-                        >
-                            <span
-                                style={{ fontSize: compact ? '18px' : '20px' }}
-                            >
-                                {
-                                    ExpectationRatingEmojis[
-                                        expectation.expectationRating
-                                    ]
-                                }
-                            </span>
-                            <span
-                                style={{
-                                    fontSize: compact ? '13px' : '14px',
-                                    fontWeight: '600',
-                                    color: '#374151',
-                                }}
-                            >
-                                {
-                                    ExpectationRatingLabels[
-                                        expectation.expectationRating
-                                    ]
-                                }
-                            </span>
-                        </div>
-
-                        {/* 기대평 텍스트 */}
-                        <p
-                            style={{
-                                fontSize: compact ? '13px' : '14px',
-                                color: '#6b7280',
-                                lineHeight: '1.5',
-                                margin: '0',
-                            }}
-                        >
-                            {expectation.comment.length > 150 && !compact
-                                ? expectation.comment.substring(0, 150) + '...'
-                                : expectation.comment}
-                        </p>
-                        {/* 수정/삭제 버튼 (작성자만) */}
-                        {currentUserId === expectation.userId && (
-                            <div
-                                style={{
-                                    marginTop: '8px',
-                                    display: 'flex',
-                                    gap: '8px',
-                                    justifyContent: 'flex-end',
-                                }}
-                            >
-                                <button
-                                    onClick={(e) => {
-                                        e.stopPropagation();
-                                        onEditClick?.(expectation);
-                                    }}
-                                    style={{
-                                        padding: '4px 8px',
-                                        backgroundColor: '#3b82f6',
-                                        color: '#ffffff',
-                                        border: 'none',
-                                        borderRadius: '4px',
-                                        fontSize: '12px',
-                                        cursor: 'pointer',
-                                    }}
-                                >
-                                    ✏️ 수정
-                                </button>
-                                <button
-                                    onClick={(e) => {
-                                        e.stopPropagation();
-                                        onDeleteClick?.(expectation);
-                                    }}
-                                    style={{
-                                        padding: '4px 8px',
-                                        backgroundColor: '#ef4444',
-                                        color: '#ffffff',
-                                        border: 'none',
-                                        borderRadius: '4px',
-                                        fontSize: '12px',
-                                        cursor: 'pointer',
-                                    }}
-                                >
-                                    🗑️ 삭제
-                                </button>
-                            </div>
-                        )}
-                    </div>
-                ))}
-            </div>
-
-            {/* 페이지네이션 */}
-            {showPagination && totalPages > 1 && (
-                <div style={paginationStyles}>
-                    {/* 이전 페이지 버튼 */}
-                    <button
-                        onClick={() => handlePageChange(currentPage - 1)}
-                        disabled={currentPage === 0}
-                        style={{
-                            ...pageButtonBaseStyles,
-                            opacity: currentPage === 0 ? 0.5 : 1,
-                            cursor:
-                                currentPage === 0 ? 'not-allowed' : 'pointer',
-                        }}
-                    >
-                        ← 이전
-                    </button>
-
                     {/* 페이지 번호들 */}
                     {getVisiblePageNumbers().map((pageNum, index) => {
                         if (pageNum === '...') {
@@ -859,20 +714,20 @@
                             );
                         }
 
-                        return (
-                            <button
-                                key={pageNum}
-                                onClick={() => handlePageChange(pageNum)}
-                                style={
-                                    pageNum === currentPage
-                                        ? activePageButtonStyles
-                                        : pageButtonBaseStyles
-                                }
-                            >
-                                {pageNum + 1}
-                            </button>
-                        );
-                    })}
+            return (
+              <button
+                key={pageNum}
+                onClick={() => handlePageChange(pageNum)}
+                style={
+                  pageNum === currentPage
+                    ? activePageButtonStyles
+                    : pageButtonBaseStyles
+                }
+              >
+                {pageNum + 1}
+              </button>
+            );
+          })}
 
                     {/* 다음 페이지 버튼 */}
                     <button
@@ -892,31 +747,31 @@
                 </div>
             )}
 
-            {/* 페이지 크기 선택 */}
-            {showPagination && totalElements > 10 && (
-                <div
-                    style={{
-                        textAlign: 'center',
-                        marginTop: '12px',
-                    }}
-                >
-                    <select
-                        value={pageSize}
-                        onChange={handlePageSizeChange}
-                        style={{
-                            padding: '4px 8px',
-                            border: '1px solid #d1d5db',
-                            borderRadius: '4px',
-                            fontSize: '12px',
-                            backgroundColor: '#ffffff',
-                        }}
-                    >
-                        <option value={10}>10개씩 보기</option>
-                        <option value={20}>20개씩 보기</option>
-                        <option value={50}>50개씩 보기</option>
-                    </select>
-                </div>
-            )}
+      {/* 페이지 크기 선택 */}
+      {showPagination && totalElements > 10 && (
+        <div
+          style={{
+            textAlign: 'center',
+            marginTop: '12px',
+          }}
+        >
+          <select
+            value={pageSize}
+            onChange={handlePageSizeChange}
+            style={{
+              padding: '4px 8px',
+              border: '1px solid #d1d5db',
+              borderRadius: '4px',
+              fontSize: '12px',
+              backgroundColor: '#ffffff',
+            }}
+          >
+            <option value={10}>10개씩 보기</option>
+            <option value={20}>20개씩 보기</option>
+            <option value={50}>50개씩 보기</option>
+          </select>
+        </div>
+      )}
 
             {/* 기대평 vs 리뷰 안내 */}
             {!compact && totalElements > 0 && (
@@ -941,18 +796,18 @@
 
 // ===== 기본 PROPS =====
 ExpectationList.defaultProps = {
-    expectations: [],
-    loading: false,
-    error: null,
-    currentPage: 0,
-    totalPages: 0,
-    totalElements: 0,
-    pageSize: 10,
-    showPagination: true,
-    showRefreshButton: false,
-    allowFiltering: false,
-    className: '',
-    compact: false,
+  expectations: [],
+  loading: false,
+  error: null,
+  currentPage: 0,
+  totalPages: 0,
+  totalElements: 0,
+  pageSize: 10,
+  showPagination: true,
+  showRefreshButton: false,
+  allowFiltering: false,
+  className: '',
+  compact: false,
 };
 
 export default ExpectationList;