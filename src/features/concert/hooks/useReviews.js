// src/features/concert/hooks/useReviews.js

import { useState, useEffect, useCallback } from 'react';
import { reviewService } from '../services/reviewService.js';
import { ReviewDefaults } from '../types/review.js';

export const useReviews = (concertId) => {
<<<<<<< HEAD
    // ===== 상태(State) 정의 =====
    // React의 useState 훅을 사용해서 컴포넌트의 상태를 정의

    // 리뷰 목록 데이터를 저장하는 상태
    // 초기값: 빈 배열 []
    const [reviews, setReviews] = useState([]);

    // API 호출 중인지 여부를 나타내는 상태
    // 초기값: false (로딩 중이 아님)
    const [loading, setLoading] = useState(false);

    // 에러 발생 시 에러 정보를 저장하는 상태
    // 초기값: null (에러 없음)
    const [error, setError] = useState(null);

    // 페이지네이션 관련 상태들
    // 현재 페이지 번호 (0부터 시작)
    const [currentPage, setCurrentPage] = useState(0);

    // 한 페이지당 보여줄 리뷰 개수 (기본값: 10개)
    const [pageSize, setPageSize] = useState(ReviewDefaults.pageSize);

    // 전체 페이지 수 (API에서 받아옴)
    const [totalPages, setTotalPages] = useState(0);

    // 전체 리뷰 개수 (API에서 받아옴)
    const [totalElements, setTotalElements] = useState(0);

    // 정렬 관련 상태들
    // 정렬 기준 필드 (createdAt, rating, title 등)
    const [sortBy, setSortBy] = useState(ReviewDefaults.sortBy);

    // 정렬 방향 (asc: 오름차순, desc: 내림차순)
    const [sortDir, setSortDir] = useState(ReviewDefaults.sortDir);

    // 개별 리뷰 작업 상태 (작성/수정/삭제 중인지)
    const [actionLoading, setActionLoading] = useState(false);

    // ===== 함수 정의 =====

    /**
     * 리뷰 목록을 가져오는 함수
     * useCallback으로 감싸서 불필요한 함수 재생성을 방지
     *
     * @param {Object} params - 조회 파라미터 (선택사항)
     * @param {number} params.page - 가져올 페이지 번호 (기본값: currentPage)
     * @param {number} params.size - 페이지 크기 (기본값: pageSize)
     * @param {string} params.sortBy - 정렬 기준 (기본값: sortBy)
     * @param {string} params.sortDir - 정렬 방향 (기본값: sortDir)
     */
    const fetchReviews = useCallback(
        async (params = {}) => {
            try {
                // concertId가 없으면 리뷰를 조회할 수 없음
                if (!concertId || concertId < 1) {
                    throw new Error('유효한 콘서트 ID가 필요합니다.');
                }

                // 로딩 시작: 사용자에게 "데이터 가져오는 중"임을 표시
                setLoading(true);

                // 이전 에러 상태 초기화: 새로운 요청이므로 기존 에러 제거
                setError(null);

                // 파라미터 기본값 설정 및 현재 상태와 병합
                const requestParams = {
                    concertId, // 콘서트 ID (필수)
                    page: params.page ?? currentPage, // 페이지 번호 (기본값: 현재 페이지)
                    size: params.size ?? pageSize, // 페이지 크기 (기본값: 현재 페이지 크기)
                    sortBy: params.sortBy ?? sortBy, // 정렬 기준 (기본값: 현재 정렬 기준)
                    sortDir: params.sortDir ?? sortDir, // 정렬 방향 (기본값: 현재 정렬 방향)
                };

                // 실제 API 호출: reviewService의 getConcertReviews 메서드 사용
                // 백엔드에서 페이지네이션된 리뷰 데이터를 받아옴
                const response =
                    await reviewService.getConcertReviews(requestParams);

                // API 호출 성공 시 받아온 데이터로 상태 업데이트
                if (response && response.data) {
                    // 리뷰 목록 데이터 설정
                    setReviews(response.data.content || []);

                    // 페이지네이션 정보 업데이트
                    setCurrentPage(response.data.number || 0); // 현재 페이지
                    setTotalPages(response.data.totalPages || 0); // 전체 페이지 수
                    setTotalElements(response.data.totalElements || 0); // 전체 리뷰 수
                    setPageSize(response.data.size || ReviewDefaults.pageSize); // 페이지 크기

                    // 요청한 정렬 정보로 상태 업데이트 (실제 사용된 파라미터로 동기화)
                    setSortBy(requestParams.sortBy);
                    setSortDir(requestParams.sortDir);

                    // 개발/디버깅용 로그: 몇 개의 리뷰를 받았는지 확인
                    console.info(
                        `리뷰 목록 로드 완료: ${response.data.content?.length || 0}개 (콘서트 ID: ${concertId})`,
                    );
                } else {
                    // API 응답은 성공했지만 데이터 형식이 예상과 다른 경우
                    setReviews([]);
                    setError('리뷰 데이터를 불러올 수 없습니다.');
                }
            } catch (err) {
                // API 호출 실패 시 에러 처리
                console.error(
                    `리뷰 목록 조회 실패 (콘서트 ID: ${concertId}):`,
                    err,
                );

                // 사용자에게 보여줄 친화적인 에러 메시지 설정
                setError(
                    err.message ||
                        '리뷰 목록을 불러오는 중 오류가 발생했습니다.',
                );

                // 에러 발생 시 빈 배열로 초기화
                setReviews([]);
            } finally {
                // 성공/실패 상관없이 로딩 상태 해제
                setLoading(false);
            }
        },
        [concertId],
    ); // 이 값들이 변경되면 함수 재생성

    /**
     * 새로운 리뷰를 작성하는 함수
     *
     * @param {import('../types/review.js').ReviewFormData} reviewData - 작성할 리뷰 데이터
     * @returns {Promise<import('../types/review.js').Review>} 생성된 리뷰 정보
     */
    const createReview = useCallback(
        async (reviewData) => {
            try {
                // concertId 유효성 검증
                if (!concertId || concertId < 1) {
                    throw new Error('유효한 콘서트 ID가 필요합니다.');
                }

                // 개별 작업 로딩 시작 (리뷰 목록 로딩과 구분)
                setActionLoading(true);

                // 에러 상태 초기화
                setError(null);

                // 실제 API 호출: reviewService의 createReview 메서드 사용
                const response = await reviewService.createReview(
                    concertId,
                    reviewData,
                );

                // 리뷰 작성 성공 시 목록 새로고침
                // 첫 페이지로 이동해서 방금 작성한 리뷰를 보여줌 (최신순 정렬이므로)
                await fetchReviews({ page: 0 });

                // 성공 로그
                console.info(
                    `리뷰 작성 완료: "${reviewData.title}" (콘서트 ID: ${concertId})`,
                );

                // 생성된 리뷰 정보 반환 (컴포넌트에서 추가 처리 가능)
                return response.data;
            } catch (err) {
                console.error(`리뷰 작성 실패 (콘서트 ID: ${concertId}):`, err);

                // 에러를 상태에 설정하고 컴포넌트로도 전달
                setError(err.message || '리뷰 작성 중 오류가 발생했습니다.');
                throw err; // 컴포넌트에서 에러 처리를 할 수 있도록 다시 throw
            } finally {
                // 개별 작업 로딩 해제
                setActionLoading(false);
            }
        },
        [concertId, fetchReviews],
    ); // concertId와 fetchReviews가 변경되면 함수 재생성

    /**
     * 기존 리뷰를 수정하는 함수
     *
     * @param {number} reviewId - 수정할 리뷰 ID
     * @param {import('../types/review.js').ReviewFormData} reviewData - 수정할 데이터
     * @returns {Promise<import('../types/review.js').Review>} 수정된 리뷰 정보
     */
    const updateReview = useCallback(
        async (reviewId, reviewData) => {
            try {
                // ID 파라미터 유효성 검증
                if (!concertId || concertId < 1) {
                    throw new Error('유효한 콘서트 ID가 필요합니다.');
                }
                if (!reviewId || reviewId < 1) {
                    throw new Error('유효한 리뷰 ID가 필요합니다.');
                }

                // 개별 작업 로딩 시작
                setActionLoading(true);
                setError(null);

                // 실제 API 호출: reviewService의 updateReview 메서드 사용
                const response = await reviewService.updateReview(
                    concertId,
                    reviewId,
                    reviewData,
                );

                // 리뷰 수정 성공 시 현재 페이지 새로고침
                // 페이지 위치는 유지하면서 수정된 내용만 반영
                await fetchReviews();

                // 성공 로그
                console.info(
                    `리뷰 수정 완료: ID ${reviewId} (콘서트 ID: ${concertId})`,
                );

                // 수정된 리뷰 정보 반환
                return response.data;
            } catch (err) {
                console.error(`리뷰 수정 실패 (리뷰 ID: ${reviewId}):`, err);

                // 에러를 상태에 설정하고 컴포넌트로도 전달
                setError(err.message || '리뷰 수정 중 오류가 발생했습니다.');
                throw err;
            } finally {
                // 개별 작업 로딩 해제
                setActionLoading(false);
            }
        },
        [concertId, fetchReviews],
    ); // concertId와 fetchReviews가 변경되면 함수 재생성

    /**
     * 리뷰를 삭제하는 함수
     *
     * @param {number} reviewId - 삭제할 리뷰 ID
     * @returns {Promise<void>}
     */
    const deleteReview = useCallback(
        async (reviewId) => {
            try {
                // ID 파라미터 유효성 검증
                if (!concertId || concertId < 1) {
                    throw new Error('유효한 콘서트 ID가 필요합니다.');
                }
                if (!reviewId || reviewId < 1) {
                    throw new Error('유효한 리뷰 ID가 필요합니다.');
                }

                // 개별 작업 로딩 시작
                setActionLoading(true);
                setError(null);

                // 실제 API 호출: reviewService의 deleteReview 메서드 사용
                await reviewService.deleteReview(concertId, reviewId);

                // 리뷰 삭제 성공 시 목록 새로고침
                // 현재 페이지에 리뷰가 없으면 이전 페이지로 이동
                const currentReviewCount = reviews.length;
                if (currentReviewCount === 1 && currentPage > 0) {
                    // 현재 페이지의 마지막 리뷰를 삭제한 경우 이전 페이지로 이동
                    await fetchReviews({ page: currentPage - 1 });
                } else {
                    // 현재 페이지에 다른 리뷰가 있으면 현재 페이지 새로고침
                    await fetchReviews();
                }

                // 성공 로그
                console.info(
                    `리뷰 삭제 완료: ID ${reviewId} (콘서트 ID: ${concertId})`,
                );
            } catch (err) {
                console.error(`리뷰 삭제 실패 (리뷰 ID: ${reviewId}):`, err);

                // 에러를 상태에 설정하고 컴포넌트로도 전달
                setError(err.message || '리뷰 삭제 중 오류가 발생했습니다.');
                throw err;
            } finally {
                // 개별 작업 로딩 해제
                setActionLoading(false);
            }
        },
        [concertId, fetchReviews, reviews.length, currentPage],
    ); // 의존하는 상태들

    /**
     * 페이지를 변경하는 함수
     *
     * @param {number} newPage - 이동할 페이지 번호
     */
    const goToPage = useCallback(
        async (newPage) => {
            // 페이지 번호 유효성 검증
            if (newPage < 0 || newPage >= totalPages) {
                console.warn(
                    `유효하지 않은 페이지 번호: ${newPage} (범위: 0-${totalPages - 1})`,
                );
                return;
            }

            // 현재 페이지와 같으면 불필요한 API 호출 방지
            if (newPage === currentPage) {
                console.info('같은 페이지이므로 API 호출을 건너뜁니다.');
                return;
            }

            // 새로운 페이지의 리뷰 목록 가져오기
            await fetchReviews({ page: newPage });
        },
        [fetchReviews, totalPages, currentPage],
    ); // 이 값들이 변경되면 함수 재생성

    /**
     * 정렬 방식을 변경하는 함수
     *
     * @param {string} newSortBy - 새로운 정렬 기준 (createdAt, rating, title)
     * @param {string} newSortDir - 새로운 정렬 방향 (asc, desc)
     */
    const changeSorting = useCallback(
        async (newSortBy, newSortDir = 'desc') => {
            // 정렬 기준 유효성 검증
            const allowedSortFields = ['createdAt', 'rating', 'title'];
            if (!allowedSortFields.includes(newSortBy)) {
                console.warn(`유효하지 않은 정렬 기준: ${newSortBy}`);
                return;
            }

            // 정렬 방향 유효성 검증
            const allowedSortDirections = ['asc', 'desc'];
            if (!allowedSortDirections.includes(newSortDir)) {
                console.warn(`유효하지 않은 정렬 방향: ${newSortDir}`);
                return;
            }

            // 현재 정렬과 같으면 불필요한 API 호출 방지
            if (newSortBy === sortBy && newSortDir === sortDir) {
                console.info('같은 정렬 방식이므로 API 호출을 건너뜁니다.');
                return;
            }
            console.log('changeSorting 호출됨:', newSortBy, newSortDir);
            // 정렬 변경 시 첫 페이지부터 다시 조회
            await fetchReviews({
                page: 0, // 첫 페이지로 이동
                sortBy: newSortBy, // 새로운 정렬 기준
                sortDir: newSortDir, // 새로운 정렬 방향
            });
        },
        [fetchReviews, sortBy, sortDir],
    ); // 이 값들이 변경되면 함수 재생성

    /**
     * 페이지 크기를 변경하는 함수
     *
     * @param {number} newSize - 새로운 페이지 크기 (1-100)
     */
    const changePageSize = useCallback(
        async (newSize) => {
            // 페이지 크기 유효성 검증
            if (newSize < 1 || newSize > 100) {
                console.warn(
                    `유효하지 않은 페이지 크기: ${newSize} (범위: 1-100)`,
                );
                return;
            }

            // 현재 페이지 크기와 같으면 불필요한 API 호출 방지
            if (newSize === pageSize) {
                console.info('같은 페이지 크기이므로 API 호출을 건너뜁니다.');
                return;
            }

            // 페이지 크기 변경 시 첫 페이지부터 다시 조회
            await fetchReviews({
                page: 0, // 첫 페이지로 이동
                size: newSize, // 새로운 페이지 크기
            });
        },
        [fetchReviews, pageSize],
    ); // 이 값들이 변경되면 함수 재생성

    // ===== 부수 효과(Side Effect) =====

    /**
     * concertId가 변경될 때마다 자동으로 리뷰 목록을 가져오는 효과
     * 새로운 콘서트 페이지로 이동했을 때 해당 콘서트의 리뷰를 자동으로 로드
     */
    useEffect(() => {
        // concertId가 유효한 값일 때만 API 호출
        if (concertId && concertId > 0) {
            // 새로운 콘서트의 리뷰 목록을 첫 페이지부터 기본 설정으로 가져오기
            fetchReviews({
                page: 0, // 첫 페이지
                size: ReviewDefaults.pageSize, // 기본 페이지 크기
                sortBy: sortBy, // 현재 상태 유지
                sortDir: sortDir, // 현재 상태 유지
            });

            // 개발자를 위한 로그: 어떤 콘서트의 리뷰를 가져오는지 확인
            console.info(
                `콘서트 ID ${concertId}의 리뷰 목록을 자동 로드합니다.`,
            );
        }
    }, [concertId]); // concertID가 변경되면 다시 실행

    // ===== 반환값 =====

    /**
     * 이 훅을 사용하는 컴포넌트에게 제공할 상태와 함수들
     * 컴포넌트에서 구조 분해 할당으로 필요한 것만 가져다 쓸 수 있음
     */
    return {
        // 📊 데이터 상태
        reviews, // 현재 로드된 리뷰 목록 배열
        loading, // 리뷰 목록 로딩 중인지 여부 (true/false)
        actionLoading, // 개별 작업 (작성/수정/삭제) 중인지 여부
        error, // 에러 메시지 (문자열 또는 null)

        // 📄 페이지네이션 상태
        currentPage, // 현재 페이지 번호
        totalPages, // 전체 페이지 수
        totalElements, // 전체 리뷰 개수
        pageSize, // 한 페이지당 리뷰 수

        // 🔍 정렬 상태
        sortBy, // 현재 정렬 기준
        sortDir, // 현재 정렬 방향

        // 🔧 액션 함수들 (컴포넌트에서 호출해서 상태 변경)
        fetchReviews, // 리뷰 목록 새로고침
        createReview, // 새 리뷰 작성
        updateReview, // 기존 리뷰 수정
        deleteReview, // 리뷰 삭제
        goToPage, // 특정 페이지로 이동
        changeSorting, // 정렬 방식 변경
        changePageSize, // 페이지 크기 변경

        // 🎛️ 편의 기능들
        refresh: () => fetchReviews(), // 현재 설정으로 새로고침
        hasNextPage: currentPage < totalPages - 1, // 다음 페이지 있는지 여부
        hasPrevPage: currentPage > 0, // 이전 페이지 있는지 여부
        isEmpty: reviews.length === 0 && !loading, // 리뷰가 비어있는지 (로딩 중이 아닐 때)
        isFirstPage: currentPage === 0, // 첫 페이지인지 여부
        isLastPage: currentPage === totalPages - 1, // 마지막 페이지인지 여부

        // 정렬 관련 편의 기능
        isSortedByDate: sortBy === 'createdAt', // 날짜순 정렬인지
        isSortedByRating: sortBy === 'rating', // 평점순 정렬인지
        isSortedByTitle: sortBy === 'title', // 제목순 정렬인지
        isAscending: sortDir === 'asc', // 오름차순인지
        isDescending: sortDir === 'desc', // 내림차순인지
    };
=======
  const [reviews, setReviews] = useState([]);
  const [loading, setLoading] = useState(false);
  const [error, setError] = useState(null);
  const [currentPage, setCurrentPage] = useState(0);
  const [pageSize, setPageSize] = useState(ReviewDefaults.pageSize);
  const [totalPages, setTotalPages] = useState(0);
  const [totalElements, setTotalElements] = useState(0);
  const [sortBy, setSortBy] = useState(ReviewDefaults.sortBy);
  const [sortDir, setSortDir] = useState(ReviewDefaults.sortDir);
  const [actionLoading, setActionLoading] = useState(false);

  const fetchReviews = useCallback(
    async (params = {}) => {
      try {
        if (!concertId || concertId < 1) {
          throw new Error('유효한 콘서트 ID가 필요합니다.');
        }

        setLoading(true);
        setError(null);

        const requestParams = {
          concertId,
          page: params.page ?? currentPage,
          size: params.size ?? pageSize,
          sortBy: params.sortBy ?? sortBy,
          sortDir: params.sortDir ?? sortDir,
        };

        const response = await reviewService.getConcertReviews(requestParams);

        if (response && response.data) {
          setReviews(response.data.content || []);
          setCurrentPage(response.data.number || 0);
          setTotalPages(response.data.totalPages || 0);
          setTotalElements(response.data.totalElements || 0);
          setPageSize(response.data.size || ReviewDefaults.pageSize);
          setSortBy(requestParams.sortBy);
          setSortDir(requestParams.sortDir);

          console.info(
            `리뷰 목록 로드 완료: ${response.data.content?.length || 0}개 (콘서트 ID: ${concertId})`,
          );
        } else {
          setReviews([]);
          setError('리뷰 데이터를 불러올 수 없습니다.');
        }
      } catch (err) {
        console.error(`리뷰 목록 조회 실패 (콘서트 ID: ${concertId}):`, err);
        setError(err.message || '리뷰 목록을 불러오는 중 오류가 발생했습니다.');
        setReviews([]);
      } finally {
        setLoading(false);
      }
    },
    [concertId],
  );

  const createReview = useCallback(
    async (reviewData) => {
      try {
        if (!concertId || concertId < 1) {
          throw new Error('유효한 콘서트 ID가 필요합니다.');
        }

        setActionLoading(true);
        setError(null);

        const response = await reviewService.createReview(
          concertId,
          reviewData,
        );
        await fetchReviews({ page: 0 });

        console.info(
          `리뷰 작성 완료: "${reviewData.title}" (콘서트 ID: ${concertId})`,
        );
        return response.data;
      } catch (err) {
        console.error(`리뷰 작성 실패 (콘서트 ID: ${concertId}):`, err);
        setError(err.message || '리뷰 작성 중 오류가 발생했습니다.');
        throw err;
      } finally {
        setActionLoading(false);
      }
    },
    [concertId, fetchReviews],
  );

  /**
   * 🔧 수정된 updateReview 함수 - 파라미터 순서 수정
   */
  const updateReview = useCallback(
    async (reviewId, reviewData) => {
      try {
        // 🔍 디버깅: 파라미터 확인
        console.log('🔍 useReviews.updateReview 호출됨:');
        console.log('  - reviewId:', reviewId, typeof reviewId);
        console.log('  - reviewData:', reviewData, typeof reviewData);

        // ID 파라미터 유효성 검증
        if (!concertId || concertId < 1) {
          throw new Error('유효한 콘서트 ID가 필요합니다.');
        }
        if (!reviewId || reviewId < 1) {
          throw new Error('유효한 리뷰 ID가 필요합니다.');
        }

        // reviewData가 객체인지 확인
        if (!reviewData || typeof reviewData !== 'object') {
          throw new Error('유효한 리뷰 데이터가 필요합니다.');
        }

        setActionLoading(true);
        setError(null);

        // 🔧 수정: 올바른 순서로 파라미터 전달
        const response = await reviewService.updateReview(
          concertId,
          reviewId,
          reviewData,
        );

        await fetchReviews();

        console.info(
          `리뷰 수정 완료: ID ${reviewId} (콘서트 ID: ${concertId})`,
        );
        return response.data;
      } catch (err) {
        console.error(`리뷰 수정 실패 (리뷰 ID: ${reviewId}):`, err);
        setError(err.message || '리뷰 수정 중 오류가 발생했습니다.');
        throw err;
      } finally {
        setActionLoading(false);
      }
    },
    [concertId, fetchReviews],
  );

  const deleteReview = useCallback(
    async (reviewId) => {
      try {
        if (!concertId || concertId < 1) {
          throw new Error('유효한 콘서트 ID가 필요합니다.');
        }
        if (!reviewId || reviewId < 1) {
          throw new Error('유효한 리뷰 ID가 필요합니다.');
        }

        setActionLoading(true);
        setError(null);

        await reviewService.deleteReview(concertId, reviewId);

        const currentReviewCount = reviews.length;
        if (currentReviewCount === 1 && currentPage > 0) {
          await fetchReviews({ page: currentPage - 1 });
        } else {
          await fetchReviews();
        }

        console.info(
          `리뷰 삭제 완료: ID ${reviewId} (콘서트 ID: ${concertId})`,
        );
      } catch (err) {
        console.error(`리뷰 삭제 실패 (리뷰 ID: ${reviewId}):`, err);
        setError(err.message || '리뷰 삭제 중 오류가 발생했습니다.');
        throw err;
      } finally {
        setActionLoading(false);
      }
    },
    [concertId, fetchReviews, reviews.length, currentPage],
  );

  const goToPage = useCallback(
    async (newPage) => {
      if (newPage < 0 || newPage >= totalPages) {
        console.warn(
          `유효하지 않은 페이지 번호: ${newPage} (범위: 0-${totalPages - 1})`,
        );
        return;
      }

      if (newPage === currentPage) {
        console.info('같은 페이지이므로 API 호출을 건너뜁니다.');
        return;
      }

      await fetchReviews({ page: newPage });
    },
    [fetchReviews, totalPages, currentPage],
  );

  const changeSorting = useCallback(
    async (newSortBy, newSortDir = 'desc') => {
      const allowedSortFields = ['createdAt', 'rating', 'title'];
      if (!allowedSortFields.includes(newSortBy)) {
        console.warn(`유효하지 않은 정렬 기준: ${newSortBy}`);
        return;
      }

      const allowedSortDirections = ['asc', 'desc'];
      if (!allowedSortDirections.includes(newSortDir)) {
        console.warn(`유효하지 않은 정렬 방향: ${newSortDir}`);
        return;
      }

      if (newSortBy === sortBy && newSortDir === sortDir) {
        console.info('같은 정렬 방식이므로 API 호출을 건너뜁니다.');
        return;
      }

      await fetchReviews({
        page: 0,
        sortBy: newSortBy,
        sortDir: newSortDir,
      });
    },
    [fetchReviews, sortBy, sortDir],
  );

  const changePageSize = useCallback(
    async (newSize) => {
      if (newSize < 1 || newSize > 100) {
        console.warn(`유효하지 않은 페이지 크기: ${newSize} (범위: 1-100)`);
        return;
      }

      if (newSize === pageSize) {
        console.info('같은 페이지 크기이므로 API 호출을 건너뜁니다.');
        return;
      }

      await fetchReviews({
        page: 0,
        size: newSize,
      });
    },
    [fetchReviews, pageSize],
  );

  useEffect(() => {
    if (concertId && concertId > 0) {
      fetchReviews({
        page: 0,
        size: ReviewDefaults.pageSize,
        sortBy: sortBy,
        sortDir: sortDir,
      });

      console.info(`콘서트 ID ${concertId}의 리뷰 목록을 자동 로드합니다.`);
    }
  }, [concertId]);

  return {
    reviews,
    loading,
    actionLoading,
    error,
    currentPage,
    totalPages,
    totalElements,
    pageSize,
    sortBy,
    sortDir,
    fetchReviews,
    createReview,
    updateReview,
    deleteReview,
    goToPage,
    changeSorting,
    changePageSize,
    refresh: () => fetchReviews(),
    hasNextPage: currentPage < totalPages - 1,
    hasPrevPage: currentPage > 0,
    isEmpty: reviews.length === 0 && !loading,
    isFirstPage: currentPage === 0,
    isLastPage: currentPage === totalPages - 1,
    isSortedByDate: sortBy === 'createdAt',
    isSortedByRating: sortBy === 'rating',
    isSortedByTitle: sortBy === 'title',
    isAscending: sortDir === 'asc',
    isDescending: sortDir === 'desc',
  };
>>>>>>> d957a73d
};<|MERGE_RESOLUTION|>--- conflicted
+++ resolved
@@ -5,457 +5,6 @@
 import { ReviewDefaults } from '../types/review.js';
 
 export const useReviews = (concertId) => {
-<<<<<<< HEAD
-    // ===== 상태(State) 정의 =====
-    // React의 useState 훅을 사용해서 컴포넌트의 상태를 정의
-
-    // 리뷰 목록 데이터를 저장하는 상태
-    // 초기값: 빈 배열 []
-    const [reviews, setReviews] = useState([]);
-
-    // API 호출 중인지 여부를 나타내는 상태
-    // 초기값: false (로딩 중이 아님)
-    const [loading, setLoading] = useState(false);
-
-    // 에러 발생 시 에러 정보를 저장하는 상태
-    // 초기값: null (에러 없음)
-    const [error, setError] = useState(null);
-
-    // 페이지네이션 관련 상태들
-    // 현재 페이지 번호 (0부터 시작)
-    const [currentPage, setCurrentPage] = useState(0);
-
-    // 한 페이지당 보여줄 리뷰 개수 (기본값: 10개)
-    const [pageSize, setPageSize] = useState(ReviewDefaults.pageSize);
-
-    // 전체 페이지 수 (API에서 받아옴)
-    const [totalPages, setTotalPages] = useState(0);
-
-    // 전체 리뷰 개수 (API에서 받아옴)
-    const [totalElements, setTotalElements] = useState(0);
-
-    // 정렬 관련 상태들
-    // 정렬 기준 필드 (createdAt, rating, title 등)
-    const [sortBy, setSortBy] = useState(ReviewDefaults.sortBy);
-
-    // 정렬 방향 (asc: 오름차순, desc: 내림차순)
-    const [sortDir, setSortDir] = useState(ReviewDefaults.sortDir);
-
-    // 개별 리뷰 작업 상태 (작성/수정/삭제 중인지)
-    const [actionLoading, setActionLoading] = useState(false);
-
-    // ===== 함수 정의 =====
-
-    /**
-     * 리뷰 목록을 가져오는 함수
-     * useCallback으로 감싸서 불필요한 함수 재생성을 방지
-     *
-     * @param {Object} params - 조회 파라미터 (선택사항)
-     * @param {number} params.page - 가져올 페이지 번호 (기본값: currentPage)
-     * @param {number} params.size - 페이지 크기 (기본값: pageSize)
-     * @param {string} params.sortBy - 정렬 기준 (기본값: sortBy)
-     * @param {string} params.sortDir - 정렬 방향 (기본값: sortDir)
-     */
-    const fetchReviews = useCallback(
-        async (params = {}) => {
-            try {
-                // concertId가 없으면 리뷰를 조회할 수 없음
-                if (!concertId || concertId < 1) {
-                    throw new Error('유효한 콘서트 ID가 필요합니다.');
-                }
-
-                // 로딩 시작: 사용자에게 "데이터 가져오는 중"임을 표시
-                setLoading(true);
-
-                // 이전 에러 상태 초기화: 새로운 요청이므로 기존 에러 제거
-                setError(null);
-
-                // 파라미터 기본값 설정 및 현재 상태와 병합
-                const requestParams = {
-                    concertId, // 콘서트 ID (필수)
-                    page: params.page ?? currentPage, // 페이지 번호 (기본값: 현재 페이지)
-                    size: params.size ?? pageSize, // 페이지 크기 (기본값: 현재 페이지 크기)
-                    sortBy: params.sortBy ?? sortBy, // 정렬 기준 (기본값: 현재 정렬 기준)
-                    sortDir: params.sortDir ?? sortDir, // 정렬 방향 (기본값: 현재 정렬 방향)
-                };
-
-                // 실제 API 호출: reviewService의 getConcertReviews 메서드 사용
-                // 백엔드에서 페이지네이션된 리뷰 데이터를 받아옴
-                const response =
-                    await reviewService.getConcertReviews(requestParams);
-
-                // API 호출 성공 시 받아온 데이터로 상태 업데이트
-                if (response && response.data) {
-                    // 리뷰 목록 데이터 설정
-                    setReviews(response.data.content || []);
-
-                    // 페이지네이션 정보 업데이트
-                    setCurrentPage(response.data.number || 0); // 현재 페이지
-                    setTotalPages(response.data.totalPages || 0); // 전체 페이지 수
-                    setTotalElements(response.data.totalElements || 0); // 전체 리뷰 수
-                    setPageSize(response.data.size || ReviewDefaults.pageSize); // 페이지 크기
-
-                    // 요청한 정렬 정보로 상태 업데이트 (실제 사용된 파라미터로 동기화)
-                    setSortBy(requestParams.sortBy);
-                    setSortDir(requestParams.sortDir);
-
-                    // 개발/디버깅용 로그: 몇 개의 리뷰를 받았는지 확인
-                    console.info(
-                        `리뷰 목록 로드 완료: ${response.data.content?.length || 0}개 (콘서트 ID: ${concertId})`,
-                    );
-                } else {
-                    // API 응답은 성공했지만 데이터 형식이 예상과 다른 경우
-                    setReviews([]);
-                    setError('리뷰 데이터를 불러올 수 없습니다.');
-                }
-            } catch (err) {
-                // API 호출 실패 시 에러 처리
-                console.error(
-                    `리뷰 목록 조회 실패 (콘서트 ID: ${concertId}):`,
-                    err,
-                );
-
-                // 사용자에게 보여줄 친화적인 에러 메시지 설정
-                setError(
-                    err.message ||
-                        '리뷰 목록을 불러오는 중 오류가 발생했습니다.',
-                );
-
-                // 에러 발생 시 빈 배열로 초기화
-                setReviews([]);
-            } finally {
-                // 성공/실패 상관없이 로딩 상태 해제
-                setLoading(false);
-            }
-        },
-        [concertId],
-    ); // 이 값들이 변경되면 함수 재생성
-
-    /**
-     * 새로운 리뷰를 작성하는 함수
-     *
-     * @param {import('../types/review.js').ReviewFormData} reviewData - 작성할 리뷰 데이터
-     * @returns {Promise<import('../types/review.js').Review>} 생성된 리뷰 정보
-     */
-    const createReview = useCallback(
-        async (reviewData) => {
-            try {
-                // concertId 유효성 검증
-                if (!concertId || concertId < 1) {
-                    throw new Error('유효한 콘서트 ID가 필요합니다.');
-                }
-
-                // 개별 작업 로딩 시작 (리뷰 목록 로딩과 구분)
-                setActionLoading(true);
-
-                // 에러 상태 초기화
-                setError(null);
-
-                // 실제 API 호출: reviewService의 createReview 메서드 사용
-                const response = await reviewService.createReview(
-                    concertId,
-                    reviewData,
-                );
-
-                // 리뷰 작성 성공 시 목록 새로고침
-                // 첫 페이지로 이동해서 방금 작성한 리뷰를 보여줌 (최신순 정렬이므로)
-                await fetchReviews({ page: 0 });
-
-                // 성공 로그
-                console.info(
-                    `리뷰 작성 완료: "${reviewData.title}" (콘서트 ID: ${concertId})`,
-                );
-
-                // 생성된 리뷰 정보 반환 (컴포넌트에서 추가 처리 가능)
-                return response.data;
-            } catch (err) {
-                console.error(`리뷰 작성 실패 (콘서트 ID: ${concertId}):`, err);
-
-                // 에러를 상태에 설정하고 컴포넌트로도 전달
-                setError(err.message || '리뷰 작성 중 오류가 발생했습니다.');
-                throw err; // 컴포넌트에서 에러 처리를 할 수 있도록 다시 throw
-            } finally {
-                // 개별 작업 로딩 해제
-                setActionLoading(false);
-            }
-        },
-        [concertId, fetchReviews],
-    ); // concertId와 fetchReviews가 변경되면 함수 재생성
-
-    /**
-     * 기존 리뷰를 수정하는 함수
-     *
-     * @param {number} reviewId - 수정할 리뷰 ID
-     * @param {import('../types/review.js').ReviewFormData} reviewData - 수정할 데이터
-     * @returns {Promise<import('../types/review.js').Review>} 수정된 리뷰 정보
-     */
-    const updateReview = useCallback(
-        async (reviewId, reviewData) => {
-            try {
-                // ID 파라미터 유효성 검증
-                if (!concertId || concertId < 1) {
-                    throw new Error('유효한 콘서트 ID가 필요합니다.');
-                }
-                if (!reviewId || reviewId < 1) {
-                    throw new Error('유효한 리뷰 ID가 필요합니다.');
-                }
-
-                // 개별 작업 로딩 시작
-                setActionLoading(true);
-                setError(null);
-
-                // 실제 API 호출: reviewService의 updateReview 메서드 사용
-                const response = await reviewService.updateReview(
-                    concertId,
-                    reviewId,
-                    reviewData,
-                );
-
-                // 리뷰 수정 성공 시 현재 페이지 새로고침
-                // 페이지 위치는 유지하면서 수정된 내용만 반영
-                await fetchReviews();
-
-                // 성공 로그
-                console.info(
-                    `리뷰 수정 완료: ID ${reviewId} (콘서트 ID: ${concertId})`,
-                );
-
-                // 수정된 리뷰 정보 반환
-                return response.data;
-            } catch (err) {
-                console.error(`리뷰 수정 실패 (리뷰 ID: ${reviewId}):`, err);
-
-                // 에러를 상태에 설정하고 컴포넌트로도 전달
-                setError(err.message || '리뷰 수정 중 오류가 발생했습니다.');
-                throw err;
-            } finally {
-                // 개별 작업 로딩 해제
-                setActionLoading(false);
-            }
-        },
-        [concertId, fetchReviews],
-    ); // concertId와 fetchReviews가 변경되면 함수 재생성
-
-    /**
-     * 리뷰를 삭제하는 함수
-     *
-     * @param {number} reviewId - 삭제할 리뷰 ID
-     * @returns {Promise<void>}
-     */
-    const deleteReview = useCallback(
-        async (reviewId) => {
-            try {
-                // ID 파라미터 유효성 검증
-                if (!concertId || concertId < 1) {
-                    throw new Error('유효한 콘서트 ID가 필요합니다.');
-                }
-                if (!reviewId || reviewId < 1) {
-                    throw new Error('유효한 리뷰 ID가 필요합니다.');
-                }
-
-                // 개별 작업 로딩 시작
-                setActionLoading(true);
-                setError(null);
-
-                // 실제 API 호출: reviewService의 deleteReview 메서드 사용
-                await reviewService.deleteReview(concertId, reviewId);
-
-                // 리뷰 삭제 성공 시 목록 새로고침
-                // 현재 페이지에 리뷰가 없으면 이전 페이지로 이동
-                const currentReviewCount = reviews.length;
-                if (currentReviewCount === 1 && currentPage > 0) {
-                    // 현재 페이지의 마지막 리뷰를 삭제한 경우 이전 페이지로 이동
-                    await fetchReviews({ page: currentPage - 1 });
-                } else {
-                    // 현재 페이지에 다른 리뷰가 있으면 현재 페이지 새로고침
-                    await fetchReviews();
-                }
-
-                // 성공 로그
-                console.info(
-                    `리뷰 삭제 완료: ID ${reviewId} (콘서트 ID: ${concertId})`,
-                );
-            } catch (err) {
-                console.error(`리뷰 삭제 실패 (리뷰 ID: ${reviewId}):`, err);
-
-                // 에러를 상태에 설정하고 컴포넌트로도 전달
-                setError(err.message || '리뷰 삭제 중 오류가 발생했습니다.');
-                throw err;
-            } finally {
-                // 개별 작업 로딩 해제
-                setActionLoading(false);
-            }
-        },
-        [concertId, fetchReviews, reviews.length, currentPage],
-    ); // 의존하는 상태들
-
-    /**
-     * 페이지를 변경하는 함수
-     *
-     * @param {number} newPage - 이동할 페이지 번호
-     */
-    const goToPage = useCallback(
-        async (newPage) => {
-            // 페이지 번호 유효성 검증
-            if (newPage < 0 || newPage >= totalPages) {
-                console.warn(
-                    `유효하지 않은 페이지 번호: ${newPage} (범위: 0-${totalPages - 1})`,
-                );
-                return;
-            }
-
-            // 현재 페이지와 같으면 불필요한 API 호출 방지
-            if (newPage === currentPage) {
-                console.info('같은 페이지이므로 API 호출을 건너뜁니다.');
-                return;
-            }
-
-            // 새로운 페이지의 리뷰 목록 가져오기
-            await fetchReviews({ page: newPage });
-        },
-        [fetchReviews, totalPages, currentPage],
-    ); // 이 값들이 변경되면 함수 재생성
-
-    /**
-     * 정렬 방식을 변경하는 함수
-     *
-     * @param {string} newSortBy - 새로운 정렬 기준 (createdAt, rating, title)
-     * @param {string} newSortDir - 새로운 정렬 방향 (asc, desc)
-     */
-    const changeSorting = useCallback(
-        async (newSortBy, newSortDir = 'desc') => {
-            // 정렬 기준 유효성 검증
-            const allowedSortFields = ['createdAt', 'rating', 'title'];
-            if (!allowedSortFields.includes(newSortBy)) {
-                console.warn(`유효하지 않은 정렬 기준: ${newSortBy}`);
-                return;
-            }
-
-            // 정렬 방향 유효성 검증
-            const allowedSortDirections = ['asc', 'desc'];
-            if (!allowedSortDirections.includes(newSortDir)) {
-                console.warn(`유효하지 않은 정렬 방향: ${newSortDir}`);
-                return;
-            }
-
-            // 현재 정렬과 같으면 불필요한 API 호출 방지
-            if (newSortBy === sortBy && newSortDir === sortDir) {
-                console.info('같은 정렬 방식이므로 API 호출을 건너뜁니다.');
-                return;
-            }
-            console.log('changeSorting 호출됨:', newSortBy, newSortDir);
-            // 정렬 변경 시 첫 페이지부터 다시 조회
-            await fetchReviews({
-                page: 0, // 첫 페이지로 이동
-                sortBy: newSortBy, // 새로운 정렬 기준
-                sortDir: newSortDir, // 새로운 정렬 방향
-            });
-        },
-        [fetchReviews, sortBy, sortDir],
-    ); // 이 값들이 변경되면 함수 재생성
-
-    /**
-     * 페이지 크기를 변경하는 함수
-     *
-     * @param {number} newSize - 새로운 페이지 크기 (1-100)
-     */
-    const changePageSize = useCallback(
-        async (newSize) => {
-            // 페이지 크기 유효성 검증
-            if (newSize < 1 || newSize > 100) {
-                console.warn(
-                    `유효하지 않은 페이지 크기: ${newSize} (범위: 1-100)`,
-                );
-                return;
-            }
-
-            // 현재 페이지 크기와 같으면 불필요한 API 호출 방지
-            if (newSize === pageSize) {
-                console.info('같은 페이지 크기이므로 API 호출을 건너뜁니다.');
-                return;
-            }
-
-            // 페이지 크기 변경 시 첫 페이지부터 다시 조회
-            await fetchReviews({
-                page: 0, // 첫 페이지로 이동
-                size: newSize, // 새로운 페이지 크기
-            });
-        },
-        [fetchReviews, pageSize],
-    ); // 이 값들이 변경되면 함수 재생성
-
-    // ===== 부수 효과(Side Effect) =====
-
-    /**
-     * concertId가 변경될 때마다 자동으로 리뷰 목록을 가져오는 효과
-     * 새로운 콘서트 페이지로 이동했을 때 해당 콘서트의 리뷰를 자동으로 로드
-     */
-    useEffect(() => {
-        // concertId가 유효한 값일 때만 API 호출
-        if (concertId && concertId > 0) {
-            // 새로운 콘서트의 리뷰 목록을 첫 페이지부터 기본 설정으로 가져오기
-            fetchReviews({
-                page: 0, // 첫 페이지
-                size: ReviewDefaults.pageSize, // 기본 페이지 크기
-                sortBy: sortBy, // 현재 상태 유지
-                sortDir: sortDir, // 현재 상태 유지
-            });
-
-            // 개발자를 위한 로그: 어떤 콘서트의 리뷰를 가져오는지 확인
-            console.info(
-                `콘서트 ID ${concertId}의 리뷰 목록을 자동 로드합니다.`,
-            );
-        }
-    }, [concertId]); // concertID가 변경되면 다시 실행
-
-    // ===== 반환값 =====
-
-    /**
-     * 이 훅을 사용하는 컴포넌트에게 제공할 상태와 함수들
-     * 컴포넌트에서 구조 분해 할당으로 필요한 것만 가져다 쓸 수 있음
-     */
-    return {
-        // 📊 데이터 상태
-        reviews, // 현재 로드된 리뷰 목록 배열
-        loading, // 리뷰 목록 로딩 중인지 여부 (true/false)
-        actionLoading, // 개별 작업 (작성/수정/삭제) 중인지 여부
-        error, // 에러 메시지 (문자열 또는 null)
-
-        // 📄 페이지네이션 상태
-        currentPage, // 현재 페이지 번호
-        totalPages, // 전체 페이지 수
-        totalElements, // 전체 리뷰 개수
-        pageSize, // 한 페이지당 리뷰 수
-
-        // 🔍 정렬 상태
-        sortBy, // 현재 정렬 기준
-        sortDir, // 현재 정렬 방향
-
-        // 🔧 액션 함수들 (컴포넌트에서 호출해서 상태 변경)
-        fetchReviews, // 리뷰 목록 새로고침
-        createReview, // 새 리뷰 작성
-        updateReview, // 기존 리뷰 수정
-        deleteReview, // 리뷰 삭제
-        goToPage, // 특정 페이지로 이동
-        changeSorting, // 정렬 방식 변경
-        changePageSize, // 페이지 크기 변경
-
-        // 🎛️ 편의 기능들
-        refresh: () => fetchReviews(), // 현재 설정으로 새로고침
-        hasNextPage: currentPage < totalPages - 1, // 다음 페이지 있는지 여부
-        hasPrevPage: currentPage > 0, // 이전 페이지 있는지 여부
-        isEmpty: reviews.length === 0 && !loading, // 리뷰가 비어있는지 (로딩 중이 아닐 때)
-        isFirstPage: currentPage === 0, // 첫 페이지인지 여부
-        isLastPage: currentPage === totalPages - 1, // 마지막 페이지인지 여부
-
-        // 정렬 관련 편의 기능
-        isSortedByDate: sortBy === 'createdAt', // 날짜순 정렬인지
-        isSortedByRating: sortBy === 'rating', // 평점순 정렬인지
-        isSortedByTitle: sortBy === 'title', // 제목순 정렬인지
-        isAscending: sortDir === 'asc', // 오름차순인지
-        isDescending: sortDir === 'desc', // 내림차순인지
-    };
-=======
   const [reviews, setReviews] = useState([]);
   const [loading, setLoading] = useState(false);
   const [error, setError] = useState(null);
@@ -742,5 +291,4 @@
     isAscending: sortDir === 'asc',
     isDescending: sortDir === 'desc',
   };
->>>>>>> d957a73d
 };