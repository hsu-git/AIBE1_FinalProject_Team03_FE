--- conflicted
+++ resolved
@@ -1,39 +1,3 @@
-<<<<<<< HEAD
-// 기존 src/services/api.js에 있던 콘서트 목록 조회 함수(fetchConcerts)를 이곳으로 옮깁니다.
-import apiClient from '../../../shared/utils/apiClient'; // 공통 apiClient 임포트
-
-// 콘서트 목록 조회 API
-export async function fetchConcerts(page = 0, size = 20) {
-  const response = await apiClient.get('/concerts', {
-    params: { page, size }
-  });
-  // 백엔드의 SuccessResponse 구조에 따라, response.data.data.content 또는 response.data.content가 실제 배열이 됩니다.
-  // 현재 apiClient.js에서 response.data를 바로 반환하도록 설정되어 있으므로, 여기서는 response.data를 바로 사용합니다.
-  return response.data; // Page 객체 전체 (content, totalElements, totalPages 등 포함)
-}
-
-export async function searchConcerts(page = 0, size = 20) {
-  console.log('call searchConcerts!');
-  return null;
-}
-
-export async function filterConcerts(page = 0, size = 20) {
-  console.log('call filterConcerts!');
-  return null;
-}
-
-// 콘서트 상세 조회 API
-export async function fetchConcertDetail(id) {
-  const response = await apiClient.get(`/concerts/${id}`);
-  return response.data; // ConcertDTO 객체
-}
-
-export async function enterWaitingQueue(concertId) {
-  const response = await apiClient.post(`/queue/enter?concertId=${concertId}`);
-  console.log('[enterWaitingQueue] ' + response);
-  return response.data;
-}
-=======
 // src/features/concert/services/concertService.js
 
 // 프로젝트 공통 API 클라이언트 import (SuccessResponse 자동 처리, 인터셉터 설정 완료)
@@ -324,5 +288,4 @@
             throw error;
         }
     },
-};
->>>>>>> 8e34d439
+};