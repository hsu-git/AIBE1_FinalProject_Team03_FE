--- conflicted
+++ resolved
@@ -52,17 +52,9 @@
     }
 }
 
-<<<<<<< HEAD
 export async function checkQueueStatus(concertId) {
     const response = await apiClient.get(
         `/queue/status?concertId=${concertId}`,
     );
     return response.data; // QueueStatusDto 반환
-}
-
-=======
->>>>>>> f0d5895e
-// (Toss Payments SDK를 React에서 직접 사용하는 경우를 대비하여)
-// 결제 성공/실패 콜백 리다이렉트는 백엔드 PaymentApiController에서 처리하므로,
-// 프론트엔드에서는 직접적으로 PaymentApiController의 /success, /fail 엔드포인트 호출 함수를 만들 필요는 없습니다.
-// 다만, 결과 페이지에서 orderId 등을 받아 처리하는 로직은 필요합니다.+}