<<<<<<< HEAD
import React, { useState } from 'react';
import {
  User,
  Lock,
  Calendar,
  Eye,
  EyeOff,
  Camera,
  Phone,
  Mail,
  MapPin,
  Edit2,
  Save,
  X,
} from 'lucide-react';
=======
import { useNavigate } from 'react-router-dom';
>>>>>>> 3ccef4ba

export function BookingsTab({ bookingHistory, isLoading, onCancelBooking }) {
  const getStatusColor = status => {
    switch (status) {
      case 'CONFIRMED':
        return 'bg-green-100 text-green-800';
      case 'COMPLETED':
        return 'bg-gray-100 text-gray-800';
      case 'CANCELED':
        return 'bg-red-100 text-red-800';
      default:
        return 'bg-blue-100 text-blue-800';
    }
  };

  const getStatusText = status => {
    switch (status) {
      case 'CONFIRMED':
        return '예매 확정';
      case 'COMPLETED':
        return '관람 완료';
      case 'CANCELED':
        return '취소됨';
      default:
        return '대기중';
    }
  };

  const handleDetailBooking = bookingId => {
    alert(`${bookingId} 상세보기는 구현 예정입니다.`);
  };

  const handleCancelBooking = async bookingId => {
    if (window.confirm('정말로 예매를 취소하시겠습니까?')) {
      try {
        await onCancelBooking(bookingId);
        alert('예매가 취소되었습니다.');
      } catch (error) {
        alert('예매 취소에 실패했습니다.');
      }
    }
  };

  if (isLoading) {
    return (
      <div className="flex items-center justify-center py-12">
        <div className="animate-spin rounded-full h-12 w-12 border-b-2 border-blue-600"></div>
      </div>
    );
  }

  return (
    <div>
      <div className="text-center mb-8">
        <h3 className="text-2xl font-bold mb-2">예매 내역</h3>
        {bookingHistory && bookingHistory.length > 0 && (
          <p className="text-gray-400">
            총 {bookingHistory.length}건의 예매 내역이 있습니다
          </p>
        )}
      </div>

      {!bookingHistory || bookingHistory.length === 0 ? (
        <div className="text-center py-12">
          <p className="text-gray-400">예매 내역이 없습니다.</p>
        </div>
      ) : (
        <div className="space-y-4">
          {bookingHistory.map(booking => (
            <div
              key={booking.bookingNumber}
              className="bg-gray-700 rounded-xl p-6 hover:bg-gray-650 transition-colors"
            >
              <div className="flex items-center justify-between mb-4">
                <h4 className="text-xl font-bold">{booking.concertTitle}</h4>
                <span
                  className={`px-3 py-1 rounded-full text-sm font-medium ${getStatusColor(
                    booking.bookingStatus
                  )}`}
                >
                  {getStatusText(booking.bookingStatus)}
                </span>
              </div>

              <div className="grid grid-cols-1 md:grid-cols-2 lg:grid-cols-4 gap-4 text-sm">
                <div>
                  <span className="text-gray-400 block">공연일시</span>
                  <span className="font-medium">{booking.concertDate}</span>
                </div>
                <div>
                  <span className="text-gray-400 block">공연장</span>
                  <p className="font-medium">{booking.venueName}</p>
                  <p className="font-medium">{booking.venueAddress}</p>
                </div>
                <div>
                  <span className="text-gray-400 block">좌석</span>
                  {booking.seatList && Array.isArray(booking.seatList) ? (
                    booking.seatList.map(seat => (
                      <p key={seat} className="font-medium">
                        {seat}
                      </p>
                    ))
                  ) : (
                    <p className="font-medium text-gray-400">좌석 정보 없음</p>
                  )}
                </div>
                <div>
                  <span className="text-gray-400 block">결제금액</span>
                  <span className="font-bold text-blue-400">
                    {booking.totalAmount}
                  </span>
                </div>
              </div>

              <div className="flex justify-end mt-4 space-x-2">
                <button
                  className="px-4 py-2 bg-gray-600 text-white rounded-lg hover:bg-gray-500 transition-colors text-sm"
                  onClick={() => handleDetailBooking(booking.bookingNumber)}
                >
                  상세보기
                </button>
              </div>
            </div>
          ))}
        </div>
      )}
    </div>
  );
}<|MERGE_RESOLUTION|>--- conflicted
+++ resolved
@@ -1,25 +1,9 @@
-<<<<<<< HEAD
-import React, { useState } from 'react';
-import {
-  User,
-  Lock,
-  Calendar,
-  Eye,
-  EyeOff,
-  Camera,
-  Phone,
-  Mail,
-  MapPin,
-  Edit2,
-  Save,
-  X,
-} from 'lucide-react';
-=======
 import { useNavigate } from 'react-router-dom';
->>>>>>> 3ccef4ba
 
-export function BookingsTab({ bookingHistory, isLoading, onCancelBooking }) {
-  const getStatusColor = status => {
+export function BookingsTab({ bookingHistory, isLoading }) {
+  const navigate = useNavigate();
+
+  const getStatusColor = (status) => {
     switch (status) {
       case 'CONFIRMED':
         return 'bg-green-100 text-green-800';
@@ -32,7 +16,7 @@
     }
   };
 
-  const getStatusText = status => {
+  const getStatusText = (status) => {
     switch (status) {
       case 'CONFIRMED':
         return '예매 확정';
@@ -45,19 +29,8 @@
     }
   };
 
-  const handleDetailBooking = bookingId => {
-    alert(`${bookingId} 상세보기는 구현 예정입니다.`);
-  };
-
-  const handleCancelBooking = async bookingId => {
-    if (window.confirm('정말로 예매를 취소하시겠습니까?')) {
-      try {
-        await onCancelBooking(bookingId);
-        alert('예매가 취소되었습니다.');
-      } catch (error) {
-        alert('예매 취소에 실패했습니다.');
-      }
-    }
+  const handleDetailBooking = (bookingId) => {
+    navigate(`/bookingDetail/${bookingId}`);
   };
 
   if (isLoading) {
@@ -85,7 +58,7 @@
         </div>
       ) : (
         <div className="space-y-4">
-          {bookingHistory.map(booking => (
+          {bookingHistory.map((booking) => (
             <div
               key={booking.bookingNumber}
               className="bg-gray-700 rounded-xl p-6 hover:bg-gray-650 transition-colors"
@@ -94,7 +67,7 @@
                 <h4 className="text-xl font-bold">{booking.concertTitle}</h4>
                 <span
                   className={`px-3 py-1 rounded-full text-sm font-medium ${getStatusColor(
-                    booking.bookingStatus
+                    booking.bookingStatus,
                   )}`}
                 >
                   {getStatusText(booking.bookingStatus)}
@@ -114,7 +87,7 @@
                 <div>
                   <span className="text-gray-400 block">좌석</span>
                   {booking.seatList && Array.isArray(booking.seatList) ? (
-                    booking.seatList.map(seat => (
+                    booking.seatList.map((seat) => (
                       <p key={seat} className="font-medium">
                         {seat}
                       </p>
