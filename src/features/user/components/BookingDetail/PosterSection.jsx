import React from 'react';
import { Calendar } from 'lucide-react';
import { BookingStatus } from './BookingStatus';
import { formatDate } from '../../services/bookingDetailService';

const formatTime = (timeStr) => {
    const [hour, minute] = timeStr.split(':');
    return `${parseInt(hour, 10)}시 ${parseInt(minute, 10)}분`;
};

export function PosterSection({
    posterImageUrl,
    concertTitle,
    artistName,
    concertDate,
    startTime,
    endTime,
    bookingStatus,
    timeUntilConcert,
}) {
    return (
        <div className="xl:col-span-1">
            <div className="bg-gray-800 rounded-3xl p-6 sticky top-6">
                <div className="h-[400px] sm:h-[320px] xs:h-[260px] w-full mb-6 rounded-2xl overflow-hidden shadow-2xl mx-auto">
                    <img
                        src={posterImageUrl}
                        alt={concertTitle}
                        className="w-full h-full object-cover hover:scale-105 transition-transform duration-300"
                    />
                </div>

                <div className="text-center">
                    <h2 className="text-xl font-bold mb-2 leading-tight">
                        {artistName}
                    </h2>
                    <p className="text-gray-400 text-base whitespace-nowrap mb-4">
                        {concertDate}
                    </p>

                    <div className="bg-gray-700 rounded-xl p-4 mb-4">
                        <div className="flex items-center justify-center space-x-2 mb-2">
                            <Calendar size={16} className="text-blue-400" />
                            <span className="text-sm text-gray-300">
                                공연일
                            </span>
                        </div>
                        <p className="font-bold text-white whitespace-nowrap">
                            {formatDate(concertDate)}
                        </p>
                        <p className="text-sm text-gray-400">
                            {formatTime(startTime)} - {formatTime(endTime)}
                        </p>
                    </div>
                </div>

                <BookingStatus
                    status={bookingStatus}
                    timeUntilConcert={timeUntilConcert}
                />
            </div>
<<<<<<< HEAD
=======
            <p className="font-bold text-white whitespace-nowrap">
              {formatDate(concertDate)}
            </p>
            <p className="text-gray-300">
              {formatTime(startTime)} - {formatTime(endTime)}
            </p>
          </div>
>>>>>>> d957a73d
        </div>
    );
}<|MERGE_RESOLUTION|>--- conflicted
+++ resolved
@@ -4,62 +4,42 @@
 import { formatDate } from '../../services/bookingDetailService';
 
 const formatTime = (timeStr) => {
-    const [hour, minute] = timeStr.split(':');
-    return `${parseInt(hour, 10)}시 ${parseInt(minute, 10)}분`;
+  const [hour, minute] = timeStr.split(':');
+  return `${parseInt(hour, 10)}시 ${parseInt(minute, 10)}분`;
 };
 
 export function PosterSection({
-    posterImageUrl,
-    concertTitle,
-    artistName,
-    concertDate,
-    startTime,
-    endTime,
-    bookingStatus,
-    timeUntilConcert,
+  posterImageUrl,
+  concertTitle,
+  artistName,
+  concertDate,
+  startTime,
+  endTime,
+  bookingStatus,
+  timeUntilConcert,
 }) {
-    return (
-        <div className="xl:col-span-1">
-            <div className="bg-gray-800 rounded-3xl p-6 sticky top-6">
-                <div className="h-[400px] sm:h-[320px] xs:h-[260px] w-full mb-6 rounded-2xl overflow-hidden shadow-2xl mx-auto">
-                    <img
-                        src={posterImageUrl}
-                        alt={concertTitle}
-                        className="w-full h-full object-cover hover:scale-105 transition-transform duration-300"
-                    />
-                </div>
+  return (
+    <div className="xl:col-span-1">
+      <div className="bg-gray-800 rounded-3xl p-6 sticky top-6">
+        <div className="h-[400px] sm:h-[320px] xs:h-[260px] w-full mb-6 rounded-2xl overflow-hidden shadow-2xl mx-auto">
+          <img
+            src={posterImageUrl}
+            alt={concertTitle}
+            className="w-full h-full object-cover hover:scale-105 transition-transform duration-300"
+          />
+        </div>
 
-                <div className="text-center">
-                    <h2 className="text-xl font-bold mb-2 leading-tight">
-                        {artistName}
-                    </h2>
-                    <p className="text-gray-400 text-base whitespace-nowrap mb-4">
-                        {concertDate}
-                    </p>
+        <div className="text-center">
+          <h2 className="text-xl font-bold mb-2 leading-tight">{artistName}</h2>
+          <p className="text-gray-400 text-base whitespace-nowrap mb-4">
+            {concertDate}
+          </p>
 
-                    <div className="bg-gray-700 rounded-xl p-4 mb-4">
-                        <div className="flex items-center justify-center space-x-2 mb-2">
-                            <Calendar size={16} className="text-blue-400" />
-                            <span className="text-sm text-gray-300">
-                                공연일
-                            </span>
-                        </div>
-                        <p className="font-bold text-white whitespace-nowrap">
-                            {formatDate(concertDate)}
-                        </p>
-                        <p className="text-sm text-gray-400">
-                            {formatTime(startTime)} - {formatTime(endTime)}
-                        </p>
-                    </div>
-                </div>
-
-                <BookingStatus
-                    status={bookingStatus}
-                    timeUntilConcert={timeUntilConcert}
-                />
+          <div className="bg-gray-700 rounded-xl p-4 mb-4">
+            <div className="flex items-center justify-center space-x-2 mb-2">
+              <Calendar size={16} className="text-blue-400" />
+              <span className="text-sm text-gray-300">공연일</span>
             </div>
-<<<<<<< HEAD
-=======
             <p className="font-bold text-white whitespace-nowrap">
               {formatDate(concertDate)}
             </p>
@@ -67,7 +47,13 @@
               {formatTime(startTime)} - {formatTime(endTime)}
             </p>
           </div>
->>>>>>> d957a73d
         </div>
-    );
+
+        <BookingStatus
+          status={bookingStatus}
+          timeUntilConcert={timeUntilConcert}
+        />
+      </div>
+    </div>
+  );
 }