--- conflicted
+++ resolved
@@ -8,7 +8,7 @@
     }
   },
 
-  updateUserInfo: async userInfo => {
+  updateUserInfo: async (userInfo) => {
     try {
       const response = await apiClient.post('/mypage/profile', userInfo, {
         headers: {
@@ -24,7 +24,7 @@
     }
   },
 
-  changePassword: async passwordData => {
+  changePassword: async (passwordData) => {
     try {
       await apiClient.post('/mypage/changePwd', passwordData, {
         headers: {
@@ -40,7 +40,7 @@
     }
   },
 
-  getBookingHistory: async userId => {
+  getBookingHistory: async (userId) => {
     try {
       const response = await apiClient.get('/mypage/booking', {
         params: { userId },
@@ -50,9 +50,6 @@
       }
     } catch (error) {
       throw new Error(
-<<<<<<< HEAD
-        error.message || '예매 내역을 불러오는 중 오류가 발생했습니다.'
-=======
         error.message || '예매 내역을 불러오는 중 오류가 발생했습니다.',
       );
     }
@@ -69,7 +66,6 @@
     } catch (error) {
       throw new Error(
         error.message || '예매 상세 내역을 불러오는 중 오류가 발생했습니다.',
->>>>>>> 3ccef4ba
       );
     }
   },
