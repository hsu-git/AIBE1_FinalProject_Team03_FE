--- conflicted
+++ resolved
@@ -34,7 +34,7 @@
     }
   }, [errorMessage]);
 
-  const handleInputChange = field => e => {
+  const handleInputChange = (field) => (e) => {
     let value = e.target.value;
 
     if (field === 'phone') {
@@ -49,7 +49,7 @@
     setFormData(updatedData);
 
     const error = AccountForm.validateField(field, value, updatedData);
-    setErrors(prev => ({
+    setErrors((prev) => ({
       ...prev,
       [field]: error,
     }));
@@ -59,22 +59,18 @@
         formData.confirmPassword !== value
           ? '비밀번호가 일치하지 않습니다.'
           : '';
-<<<<<<< HEAD
-      setErrors(prev => ({
-=======
       setErrors((prev) => ({
->>>>>>> 3ccef4ba
         ...prev,
         confirmPassword: confirmError,
       }));
     }
   };
 
-  const handleFileUpload = e => {
+  const handleFileUpload = (e) => {
     const file = e.target.files[0];
     if (file) {
       const reader = new FileReader();
-      reader.onload = e => {
+      reader.onload = (e) => {
         setProfileImage(e.target.result);
       };
       reader.readAsDataURL(file);
@@ -188,19 +184,13 @@
                 }
                 onToggle={() =>
                   name === 'password'
-<<<<<<< HEAD
-                    ? setShowPassword(prev => !prev)
-                    : name === 'confirmPassword'
-                      ? setShowConfirmPassword(prev => !prev)
-=======
                     ? setShowPassword((prev) => !prev)
                     : name === 'confirmPassword'
                       ? setShowConfirmPassword((prev) => !prev)
->>>>>>> 3ccef4ba
                       : null
                 }
               />
-            )
+            ),
           )}
 
           {/* Profile Image */}
@@ -239,7 +229,7 @@
               type="checkbox"
               id="terms"
               checked={agreeTerms}
-              onChange={e => setAgreeTerms(e.target.checked)}
+              onChange={(e) => setAgreeTerms(e.target.checked)}
               className="mt-1 w-4 h-4 text-blue-600 bg-gray-800 border-gray-600 rounded focus:ring-blue-500 focus:ring-2"
             />
             <label htmlFor="terms" className="text-sm text-gray-400 text-left">
