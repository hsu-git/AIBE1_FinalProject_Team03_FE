--- conflicted
+++ resolved
@@ -1,84 +1,6 @@
 // src/pages/concert/ConcertDetailPage.jsx
 import React from 'react';
 import { useParams, useNavigate } from 'react-router-dom';
-<<<<<<< HEAD
-import {
-  fetchConcertDetail,
-  enterWaitingQueue
-} from '../../features/concert/services/concertService';
-
-function ConcertDetailPage() {
-  const { concertId } = useParams();
-  const navigate = useNavigate();
-  const [concert, setConcert] = useState(null);
-  const [loading, setLoading] = useState(true);
-  const [error, setError] = useState(null);
-  const [isEntering, setIsEntering] = useState(false);
-
-  useEffect(() => {
-    async function getConcertDetail() {
-      try {
-        setLoading(true);
-        setError(null);
-        const response = await fetchConcertDetail(concertId);
-        setConcert(response);
-      } catch (err) {
-        console.error('콘서트 상세 정보를 가져오는 데 실패했습니다:', err);
-        setError(err.message || '콘서트 상세 정보를 불러오지 못했습니다.');
-      } finally {
-        setLoading(false);
-      }
-    }
-    getConcertDetail();
-  }, [concertId]);
-
-  const handleReserveClick = async () => {
-    setIsEntering(true);
-    try {
-      const response = await enterWaitingQueue(concertId);
-
-      // 백엔드 응답의 status에 따라 분기
-      switch (response.status) {
-        case 'WAITING':
-          // 대기열로 이동
-          console.log(`대기열 진입. 순번: ${response.rank}`);
-          navigate(`/concerts/${concertId}/wait`, {
-            state: { rank: response.rank }
-          });
-          break;
-
-        case 'IMMEDIATE_ENTRY':
-          // 즉시 입장. accessKey 저장 후 예매 페이지로 이동
-          console.log('즉시 입장 허가. Access Key 수신.');
-          sessionStorage.setItem(`accessKey-${concertId}`, response.accessKey);
-          navigate(`/concerts/${concertId}/reserve`);
-          break;
-
-        case 'ERROR':
-          // 백엔드가 보낸 에러 메시지 표시
-          console.error(`에러 발생: ${response.message}`);
-          alert(response.message);
-          break;
-
-        default:
-          // 예상치 못한 상태값 처리
-          console.warn(`알 수 없는 응답 상태: ${response.status}`);
-          alert('알 수 없는 오류가 발생했습니다. 잠시 후 다시 시도해주세요.');
-      }
-    } catch (err) {
-      console.error('대기열 진입 요청 실패:', err);
-      alert(err.message || '요청 처리 중 오류가 발생했습니다.');
-    } finally {
-      setIsEntering(false);
-    }
-  };
-
-  if (loading)
-    return <div className="text-center py-10">콘서트 상세 정보 로딩 중...</div>;
-  if (error)
-    return <div className="text-center text-red-500 py-10">에러: {error}</div>;
-  if (!concert)
-=======
 
 // 새로운 컴포넌트들 import
 import ConcertDetail from '../../features/concert/components/ConcertDetail.jsx';
@@ -90,6 +12,7 @@
 import { useConcertDetail } from '../../features/concert/hooks/useConcertDetail.js';
 import { useReviews } from '../../features/concert/hooks/useReviews.js';
 import { useExpectations } from '../../features/concert/hooks/useExpectations.js';
+import { useBookingQueue } from '../../features/booking/hooks/useBookingQueue';
 
 function ConcertDetailPage() {
     const { concertId } = useParams();
@@ -168,10 +91,7 @@
         goToPage: goToExpectationsPage,
     } = useExpectations(parsedConcertId);
 
-    // 예매하기 버튼 클릭 핸들러
-    const handleReserveClick = () => {
-        navigate(`/concerts/${concertId}/reserve`);
-    };
+    const { enterQueue, isEntering } = useBookingQueue(concertId);
 
     // 리뷰 클릭 핸들러 (상세보기나 수정 등)
     const handleReviewClick = (review) => {
@@ -213,7 +133,6 @@
     // 현재 콘서트 상태 확인
     const currentStatus = statusConfig[concert.status] || statusConfig.ON_SALE;
 
->>>>>>> 8e34d439
     return (
         <div className="max-w-6xl mx-auto p-6 overflow-x-hidden">
             <h1 className="text-4xl font-bold mb-6 text-gray-800 text-center break-words">
@@ -229,7 +148,8 @@
                             concert={concert}
                             loading={concertLoading}
                             error={concertError}
-                            onBookingClick={handleReserveClick}
+                            onBookingClick={enterQueue}
+                            isBooking={isEntering}
                             showBookingButton={true}
                             compact={false}
                         />
@@ -309,15 +229,16 @@
                     ))}
 
                     <button
-                        onClick={handleReserveClick}
+                        onClick={enterQueue}
                         className="w-full mt-2 bg-blue-600 hover:bg-blue-700 text-white font-bold py-3 px-6 rounded-lg text-lg transition hover:scale-[1.02] disabled:bg-gray-400 disabled:cursor-not-allowed"
                         disabled={
                             concert.status === 'SOLD_OUT' ||
                             concert.status === 'CANCELLED' ||
-                            concert.status === 'COMPLETED'
+                            concert.status === 'COMPLETED' ||
+                            isEntering
                         }
                     >
-                        {currentStatus.buttonText}
+                        { isEntering ? '처리 중...' : currentStatus.buttonText}
                     </button>
 
                     {/* 콘서트 상태 표시 */}
@@ -331,17 +252,6 @@
                     </div>
                 </div>
             </div>
-<<<<<<< HEAD
-          ))}
-          <button
-            onClick={handleReserveClick}
-            disabled={isEntering}
-            className=" mt-2 bg-blue-600 hover:bg-blue-700 text-white font-bold py-3 px-6 rounded-lg text-lg transition hover:scale-[1.02]"
-          >
-            {isEntering ? '처리 중...' : '예매하기'}
-          </button>
-=======
->>>>>>> 8e34d439
         </div>
     );
 }
