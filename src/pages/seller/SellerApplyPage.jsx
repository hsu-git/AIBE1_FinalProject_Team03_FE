import React, { useContext, useEffect, useState } from 'react';
import { useNavigate } from 'react-router-dom';
import { AuthContext } from '../../context/AuthContext';
import apiClient from '../../shared/utils/apiClient';
import LoadingSpinner from '../../shared/components/ui/LoadingSpinner';
import ErrorMessage from '../../shared/components/ui/ErrorMessage';
import InputField from '../../shared/components/ui/InputField';
import Button from '../../shared/components/ui/Button';
import SuccessMessage from '../../shared/components/ui/SuccessMessage';
import {
    formatPhoneNumber,
    formatBusinessNumber,
} from '../../shared/utils/formatters';

const SellerApplyPage = () => {
    const { user } = useContext(AuthContext); // AuthContext의 user (GET /auth/me에서 온 정보)
    const navigate = useNavigate();

    const [sellerStatus, setSellerStatus] = useState(null); // /seller-status API 응답 저장
    const [applicantInfo, setApplicantInfo] = useState(null); // /applicant-info API 응답 저장
    const [loading, setLoading] = useState(true); // 전체 페이지 로딩
    const [error, setError] = useState(null); // 전체 페이지 에러
    const [successMessage, setSuccessMessage] = useState(null);

    // 폼 데이터 상태
    const [formData, setFormData] = useState({
        companyName: '',
        businessNumber: '',
        representativeName: '',
        representativePhone: '',
    });
    const [businessLicenseFile, setBusinessLicenseFile] = useState(null); // 파일 상태
    const [filePreview, setFilePreview] = useState(null); // 파일 미리보기 URL
<<<<<<< HEAD
    const [selectedFileName, setSelectedFileName] = useState(''); // 추가: 선택된 파일 이름 상태
=======
>>>>>>> a74d365d

    // "Same as applicant" 체크박스 상태
    const [sameAsApplicant, setSameAsApplicant] = useState(false);

    // 폼 유효성 검사 상태
    const [formErrors, setFormErrors] = useState({});

    // 드래그 앤 드롭 영역의 상태
    const [isDragOver, setIsDragOver] = useState(false);

    useEffect(() => {
        const fetchRequiredDataAndControlAccess = async () => {
            if (!user) {
                // 로그인 여부 확인
                navigate('/unauthorized', { replace: true });
                return;
            }

            setLoading(true);
            setError(null);
            try {
                // 1. 판매자 상태 조회 (접근 제어용)
                const sellerStatusResponse = await apiClient.get(
                    '/users/me/seller-status',
                );
                const currentStatus = sellerStatusResponse.data.approvalStatus;
                setSellerStatus(sellerStatusResponse.data);

                // 2. 신청자 상세 정보 조회 (UI 표시용)
                // SellerApplicationController.java에 추가한 API 호출
                const applicantInfoResponse = await apiClient.get(
                    '/users/me/applicant-info',
                );
                setApplicantInfo(applicantInfoResponse.data);

                // 3. 접근 제어 로직 (신청 불가능 상태면 리다이렉트)
                if (
                    currentStatus === 'PENDING' ||
                    currentStatus === 'APPROVED'
                ) {
                    alert(
                        '현재 상태에서는 판매자 권한 신청/재신청을 할 수 없습니다.',
                    );
                    navigate('/seller/status', { replace: true });
                }
                // 4. 재신청 시 기존 데이터 로드
                else if (sellerStatusResponse.data.companyName) {
                    setFormData({
                        companyName: sellerStatusResponse.data.companyName,
                        businessNumber:
                            sellerStatusResponse.data.businessNumber,
                        representativeName:
                            sellerStatusResponse.data.representativeName,
                        representativePhone:
                            sellerStatusResponse.data.representativePhone,
                    });
                    if (sellerStatusResponse.data.uploadedFileUrl) {
                        setFilePreview(
                            sellerStatusResponse.data.uploadedFileUrl,
                        );
                    }
                }
            } catch (err) {
                console.error('판매자 상태 조회 실패 (SellerApplyPage):', err);
                setError(
                    err.response?.data?.message ||
                        '판매자 상태를 불러오는데 실패했습니다. (권한 확인 불가)',
                );
                // 에러 발생 시에도 접근을 막는 것이 안전
                navigate('/seller/status', { replace: true }); // 상태를 알 수 없으므로 상태 페이지로 리다이렉트
            } finally {
                setLoading(false);
            }
        };

        fetchRequiredDataAndControlAccess();
    }, [user, navigate]);

    // "Same as applicant" 체크박스 핸들러
    useEffect(() => {
        if (sameAsApplicant && applicantInfo) {
            // applicantInfo가 로드되었는지 확인
            setFormData((prev) => ({
                ...prev,
                representativeName: applicantInfo.name || '',
                // 수정: applicantInfo.phone에서 숫자만 추출하여 저장
                representativePhone: (applicantInfo.phone || '').replace(
                    /[^0-9]/g,
                    '',
                ),
            }));
        } else if (!sameAsApplicant) {
            // 체크 해제 시
            // 재신청 시 로드된 데이터가 있다면 유지하고, 없다면 비움
            if (!sellerStatus || (sellerStatus && !sellerStatus.companyName)) {
                setFormData((prev) => ({
                    ...prev,
                    representativeName: '',
                    representativePhone: '',
                }));
            } else {
                // 재신청 시 로드된 데이터가 있을 경우, 체크 해제 시 원래 로드된 데이터로 되돌림
                setFormData((prev) => ({
                    ...prev,
                    representativeName: sellerStatus.representativeName || '',
                    representativePhone: (
                        sellerStatus.representativePhone || ''
                    ).replace(/[^0-9]/g, ''),
                }));
            }
        }
    }, [sameAsApplicant, applicantInfo, sellerStatus]); // applicantInfo 추가

    const handleChange = (e) => {
        const { name, value } = e.target;
        let processedValue = value;

        // 전화번호와 사업자등록번호 입력 시 숫자 외 문자 자동 제거
        if (name === 'businessNumber' || name === 'representativePhone') {
            processedValue = value.replace(/[^0-9]/g, ''); // 숫자만 남기기
        }

        setFormData((prev) => ({ ...prev, [name]: processedValue }));
        setFormErrors((prev) => ({ ...prev, [name]: undefined }));
    };

    // 파일 입력 변경 핸들러
    const handleFileChange = (e) => {
        const file = e.target.files[0];
        if (file) {
            setBusinessLicenseFile(file);
<<<<<<< HEAD
            setFilePreview(URL.createObjectURL(file));
            setSelectedFileName(file.name); // 추가: 파일 이름 업데이트
        } else {
            setBusinessLicenseFile(null);
            setFilePreview(null);
            setSelectedFileName(''); // 추가: 파일 이름 초기화
=======
            setFilePreview(URL.createObjectURL(file)); // 파일 미리보기 URL 생성
        } else {
            setBusinessLicenseFile(null);
            setFilePreview(null);
>>>>>>> a74d365d
        }
        setFormErrors((prev) => ({ ...prev, businessLicenseFile: undefined }));
    };

    // 드래그 앤 드롭 핸들러
    const handleDragOver = (e) => {
        e.preventDefault(); // 기본 동작 방지 (파일이 브라우저에 열리는 것 등)
        e.stopPropagation(); // 이벤트 전파 중단
        setIsDragOver(true); // 드래그 오버 상태 활성화
    };

    const handleDragLeave = (e) => {
        e.preventDefault();
        e.stopPropagation();
        setIsDragOver(false); // 드래그 오버 상태 비활성화
    };

    const handleDrop = (e) => {
        e.preventDefault();
        e.stopPropagation();
        setIsDragOver(false); // 드래그 오버 상태 비활성화

        const files = e.dataTransfer.files;
        if (files && files.length > 0) {
            // 첫 번째 파일만 처리 (현재 단일 파일 업로드 기준)
            const mockEvent = { target: { files: [files[0]] } };
            handleFileChange(mockEvent); // 기존 파일 변경 핸들러 재사용
        }
    };

    const validateForm = () => {
        const errors = {};
        if (!formData.companyName)
            errors.companyName = '업체명을 입력해주세요.';
        if (!formData.businessNumber)
            errors.businessNumber = '사업자등록번호를 입력해주세요.';
        else if (!/^[0-9]{10}$/.test(formData.businessNumber))
            errors.businessNumber = '사업자등록번호는 10자리 숫자여야 합니다.';
        if (!formData.representativeName)
            errors.representativeName = '담당자 이름을 입력해주세요.';
        if (!formData.representativePhone)
            errors.representativePhone = '담당자 연락처는 필수입니다.';
        // 정규식은 숫자만 있는 문자열에 대해 검사 (하이픈 제거된 값)
        else if (!/^0\d{1,2}\d{3,4}\d{4}$/.test(formData.representativePhone))
            errors.representativePhone =
                '담당자 연락처는 유효한 전화번호 형식(숫자만)이어야 합니다.';
        if (!businessLicenseFile && !sellerStatus?.uploadedFileUrl)
            errors.businessLicenseFile = '사업자 등록증 파일을 업로드해주세요.'; // 재신청 시 기존 파일이 없으면 필수

        setFormErrors(errors);
        return Object.keys(errors).length === 0;
    };

    // 폼 제출 핸들러
    const handleSubmit = async (e) => {
        e.preventDefault();
        setSuccessMessage(null); // 이전 성공 메시지 초기화

        if (!validateForm()) {
            alert('모든 필수 정보를 올바르게 입력해주세요.');
            return;
        }

        setLoading(true);
        setError(null);
        try {
            // 수정: 백엔드로 보내기 전에 데이터에서 하이픈 재차 제거
            const cleanedFormData = {
                ...formData,
                businessNumber: formData.businessNumber.replace(/[^0-9]/g, ''),
                representativePhone: formData.representativePhone.replace(
                    /[^0-9]/g,
                    '',
                ),
            };

            const form = new FormData();
            // DTO를 JSON Blob으로 추가 (이제 cleanedFormData 사용)
            form.append(
                'request',
                new Blob([JSON.stringify(cleanedFormData)], {
                    type: 'application/json',
                }),
            ); // DTO를 JSON Blob으로 추가
            if (businessLicenseFile) {
                form.append('document', businessLicenseFile); // 파일은 'document' 이름으로 추가
            }

            // API-03-06: 판매자 권한 신청
            const response = await apiClient.post(
                '/users/me/seller-requests',
                form,
                {
                    headers: {
                        'Content-Type': 'multipart/form-data', // 파일 업로드를 위해 필수
                    },
                },
            );

            setSuccessMessage(
                response.message ||
                    '판매자 권한 신청이 성공적으로 접수되었습니다.',
            ); // response.data.message 대신 response.message 사용
            // 성공 시 상태 페이지로 리다이렉트
            setTimeout(() => {
                navigate('/seller/status', { replace: true });
            }, 2000); // 2초 후 리다이렉트
        } catch (err) {
            console.error('판매자 권한 신청 실패:', err.response?.data);
            setError(
                err.response?.data?.message ||
                    '판매자 권한 신청에 실패했습니다.',
            );
        } finally {
            setLoading(false);
        }
    };

    // 뒤로가기 핸들러
    const handleGoBack = () => {
        navigate('/seller/status');
    };

    if (loading) {
        return <LoadingSpinner message="판매자 신청 페이지 로딩 중..." />;
    }

    if (error) {
        return <ErrorMessage message={error} />;
    }

    // 성공 메시지가 있을 경우 표시
    if (successMessage) {
        return (
            <div className="flex flex-col items-center justify-center min-h-[500px] bg-[#111922] text-white p-4">
                <SuccessMessage message={successMessage} />
                <Button
                    onClick={() => navigate('/seller/status')}
                    className="mt-4"
                >
                    상태 페이지로 이동
                </Button>
            </div>
        );
    }

    // applicantInfo에서 직접 값을 가져와 변수에 할당
    const applicantId = applicantInfo?.id || 'N/A';
    const applicantNickname = applicantInfo?.nickname || 'N/A';
    const applicantName = applicantInfo?.name || 'N/A';
    const applicantEmail = applicantInfo?.email || 'N/A';
    const applicantPhone = applicantInfo?.phone || 'N/A'; // 이곳은 이미 API에서 오는 값

    return (
        <div className="flex flex-col px-6 py-5 bg-[#111922] text-white min-h-[calc(100vh-64px)]">
            {/* 상단 섹션 */}
            <div className="flex items-center justify-between mb-6 p-4">
                <h2 className="text-3xl font-bold">판매자 권한 신청</h2>
                <button
                    onClick={handleGoBack}
                    className="px-4 py-2 bg-gray-600 hover:bg-gray-700 text-white rounded-lg transition duration-300"
                >
                    뒤로가기
                </button>
            </div>

            <div className="max-w-[960px] mx-auto w-full p-4">
                {/* Applicant Information 섹션 */}
                <div className="mb-8">
                    <h3 className="text-xl font-bold mb-4">신청자 정보</h3>
                    <div className="bg-[#121a21] p-6 rounded-xl border border-[#243447]">
                        <p className="text-base text-gray-300 mb-2">
                            닉네임:{' '}
                            <span className="font-semibold text-white">
                                {applicantNickname}
                            </span>{' '}
                            | 사용자 ID:{' '}
                            <span className="font-semibold text-white">
                                {applicantId}
                            </span>
                        </p>
                        <p className="text-sm text-gray-400">
                            이름:{' '}
                            <span className="font-medium">{applicantName}</span>
                            <br />
                            이메일:{' '}
                            <span className="font-medium">
                                {applicantEmail}
                            </span>{' '}
                            | 연락처:{' '}
                            <span className="font-medium">
<<<<<<< HEAD
                                {applicantPhone} {/* <-- 이곳을 수정 */}
=======
                                {applicantPhone} {/* <-- 여기를 수정 */}
>>>>>>> a74d365d
                            </span>
                        </p>
                    </div>
                </div>

                {/* 폼 섹션 */}
                <form onSubmit={handleSubmit} className="space-y-6">
                    {/* Company Name */}
                    <InputField
                        label="업체명"
                        name="companyName"
                        value={formData.companyName}
                        onChange={handleChange}
                        placeholder="예: (주)티켓몬 공연기획"
                        error={formErrors.companyName}
                        required
                        className="bg-[#1f262e] rounded-xl border border-[#3d4a5c] text-white"
                        inputClassName="bg-transparent"
                    />
                    {/* Business Registration Number */}
                    <InputField
                        label="사업자등록번호"
                        name="businessNumber"
                        // 수정: value에 포맷팅 함수 적용
                        value={formatBusinessNumber(formData.businessNumber)}
                        onChange={handleChange}
                        placeholder="하이픈 없이 10자리 숫자"
                        error={formErrors.businessNumber}
                        required
                        className="bg-[#1f262e] rounded-xl border border-[#3d4a5c] text-white"
                        inputClassName="bg-transparent"
                    />
                    {/* Representative Name */}
                    <InputField
                        label="담당자 이름"
                        name="representativeName"
                        value={formData.representativeName}
                        onChange={handleChange}
                        placeholder="예: 김철수"
                        error={formErrors.representativeName}
                        required
                        className="bg-[#1f262e] rounded-xl border border-[#3d4a5c] text-white"
                        inputClassName="bg-transparent"
                        disabled={sameAsApplicant}
                    />
                    {/* Representative Phone */}
                    <InputField
                        label="담당자 연락처"
                        name="representativePhone"
                        // value에 포맷팅 함수 적용
                        value={formatPhoneNumber(formData.representativePhone)}
                        onChange={handleChange}
                        placeholder="숫자만 입력 (예: 01012345678)"
                        error={formErrors.representativePhone}
                        required
                        className="bg-[#1f262e] rounded-xl border border-[#3d4a5c] text-white"
                        inputClassName="bg-transparent"
                        disabled={sameAsApplicant}
                    />

                    {/* "Same as applicant" 체크박스 */}
                    <div className="flex items-center space-x-2 p-4 bg-[#141a1f] rounded-xl border border-[#243447]">
                        <input
                            type="checkbox"
                            id="sameAsApplicant"
                            checked={sameAsApplicant}
                            onChange={(e) =>
                                setSameAsApplicant(e.target.checked)
                            }
                            className="form-checkbox h-5 w-5 text-[#6366F1] bg-gray-800 border-gray-700 rounded focus:ring-[#6366F1]"
                        />
                        <label
                            htmlFor="sameAsApplicant"
                            className="text-gray-300 text-base cursor-pointer"
                        >
                            신청자와 동일
                        </label>
                    </div>

                    {/* Upload Supporting Documents 섹션 */}
                    <div className="mt-8">
                        <h3 className="text-xl font-bold mb-4">
                            제출 서류 업로드
                        </h3>
                        <p className="text-gray-400 text-sm mb-4">
                            PDF 또는 JPG 파일 (최대 10MB)
                        </p>
                        {/* 드래그 앤 드롭 영역 */}
                        <div
                            className={`border-dashed border-2 p-6 rounded-xl text-center cursor-pointer transition-colors
                          ${isDragOver ? 'border-[#6366F1] bg-[#1a232f]' : 'border-[#3d4a5c] bg-[#121a21]'}`}
                            onDragOver={handleDragOver}
                            onDragLeave={handleDragLeave}
                            onDrop={handleDrop}
                        >
                            <label
                                htmlFor="businessLicenseFile"
                                className="cursor-pointer block h-full w-full"
                            >
                                <p className="text-white text-lg font-bold mb-2">
                                    파일을 여기로 드래그 앤 드롭하거나 클릭하여
                                    찾아보기
                                </p>
                                <p className="text-gray-400 text-sm mb-4">
                                    Drag and drop files here or click to browse
                                </p>
                                <input
                                    type="file"
                                    id="businessLicenseFile"
                                    name="businessLicenseFile"
                                    accept="image/*,application/pdf" // 이미지 및 PDF 파일 허용
                                    onChange={handleFileChange}
                                    className="hidden" // 기본 파일 선택 버튼 숨김
                                />
                                <Button
                                    type="button"
                                    onClick={() =>
                                        document
                                            .getElementById(
                                                'businessLicenseFile',
                                            )
                                            .click()
                                    }
                                    className="bg-[#2b3640] hover:bg-[#3d4a5c] text-white py-2 px-6 rounded-xl transition-colors"
                                >
                                    파일 선택
                                </Button>
                            </label>
                            {formErrors.businessLicenseFile && (
                                <p className="mt-3 text-sm text-red-500">
                                    {formErrors.businessLicenseFile}
                                </p>
                            )}
                            {filePreview && (
                                <div className="mt-4">
                                    <p className="text-sm text-gray-400 mb-2">
<<<<<<< HEAD
                                        파일 미리보기:{' '}
                                        <span className="text-white font-semibold">
                                            {selectedFileName}
                                        </span>{' '}
                                        {/* 수정: 파일명 표시 */}
=======
                                        파일 미리보기:
>>>>>>> a74d365d
                                    </p>
                                    {businessLicenseFile?.type.startsWith(
                                        'image/',
                                    ) ? (
                                        <img
                                            src={filePreview}
                                            alt="파일 미리보기"
                                            className="max-w-xs max-h-48 object-contain border border-gray-700 rounded-md mx-auto"
                                        />
                                    ) : (
                                        <p className="text-gray-500">
                                            PDF 파일은 미리보기를 지원하지
                                            않습니다. 파일이 업로드됩니다.
                                        </p>
                                    )}
                                </div>
                            )}
                            {sellerStatus?.uploadedFileUrl &&
                                !businessLicenseFile && (
                                    <div className="mt-2 text-sm text-gray-400">
                                        기존 업로드 파일:{' '}
                                        <a
                                            href={sellerStatus.uploadedFileUrl}
                                            target="_blank"
                                            rel="noopener noreferrer"
                                            className="text-blue-400 hover:underline"
                                        >
                                            파일 보기
                                        </a>
                                        (새 파일을 업로드하면 기존 파일은
                                        대체됩니다.)
                                    </div>
                                )}
                        </div>
                    </div>

                    {/* 제출 버튼 */}
                    <Button
                        type="submit"
                        disabled={loading}
                        className="w-full mt-6 bg-[#b2c9e5] hover:bg-[#97b3d3] text-[#141a1f]"
                    >
                        {loading ? '신청 중...' : '판매자 권한 신청'}
                    </Button>
                </form>
            </div>
        </div>
    );
};

export default SellerApplyPage;<|MERGE_RESOLUTION|>--- conflicted
+++ resolved
@@ -31,10 +31,8 @@
     });
     const [businessLicenseFile, setBusinessLicenseFile] = useState(null); // 파일 상태
     const [filePreview, setFilePreview] = useState(null); // 파일 미리보기 URL
-<<<<<<< HEAD
     const [selectedFileName, setSelectedFileName] = useState(''); // 추가: 선택된 파일 이름 상태
-=======
->>>>>>> a74d365d
+
 
     // "Same as applicant" 체크박스 상태
     const [sameAsApplicant, setSameAsApplicant] = useState(false);
@@ -166,19 +164,12 @@
         const file = e.target.files[0];
         if (file) {
             setBusinessLicenseFile(file);
-<<<<<<< HEAD
             setFilePreview(URL.createObjectURL(file));
             setSelectedFileName(file.name); // 추가: 파일 이름 업데이트
         } else {
             setBusinessLicenseFile(null);
             setFilePreview(null);
             setSelectedFileName(''); // 추가: 파일 이름 초기화
-=======
-            setFilePreview(URL.createObjectURL(file)); // 파일 미리보기 URL 생성
-        } else {
-            setBusinessLicenseFile(null);
-            setFilePreview(null);
->>>>>>> a74d365d
         }
         setFormErrors((prev) => ({ ...prev, businessLicenseFile: undefined }));
     };
@@ -370,11 +361,7 @@
                             </span>{' '}
                             | 연락처:{' '}
                             <span className="font-medium">
-<<<<<<< HEAD
-                                {applicantPhone} {/* <-- 이곳을 수정 */}
-=======
-                                {applicantPhone} {/* <-- 여기를 수정 */}
->>>>>>> a74d365d
+                                {applicantPhone}
                             </span>
                         </p>
                     </div>
@@ -511,15 +498,11 @@
                             {filePreview && (
                                 <div className="mt-4">
                                     <p className="text-sm text-gray-400 mb-2">
-<<<<<<< HEAD
                                         파일 미리보기:{' '}
                                         <span className="text-white font-semibold">
                                             {selectedFileName}
                                         </span>{' '}
                                         {/* 수정: 파일명 표시 */}
-=======
-                                        파일 미리보기:
->>>>>>> a74d365d
                                     </p>
                                     {businessLicenseFile?.type.startsWith(
                                         'image/',
