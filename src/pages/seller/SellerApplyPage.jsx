--- conflicted
+++ resolved
@@ -32,10 +32,7 @@
     const [businessLicenseFile, setBusinessLicenseFile] = useState(null); // 파일 상태
     const [filePreview, setFilePreview] = useState(null); // 파일 미리보기 URL
     const [selectedFileName, setSelectedFileName] = useState(''); // 추가: 선택된 파일 이름 상태
-<<<<<<< HEAD
-=======
-
->>>>>>> 3bb4d39d
+
 
     // "Same as applicant" 체크박스 상태
     const [sameAsApplicant, setSameAsApplicant] = useState(false);
@@ -364,11 +361,7 @@
                             </span>{' '}
                             | 연락처:{' '}
                             <span className="font-medium">
-<<<<<<< HEAD
-                                {applicantPhone} {/* <-- 이곳을 수정 */}
-=======
                                 {applicantPhone}
->>>>>>> 3bb4d39d
                             </span>
                         </p>
                     </div>
