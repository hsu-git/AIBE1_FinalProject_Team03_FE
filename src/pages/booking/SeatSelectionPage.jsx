--- conflicted
+++ resolved
@@ -54,7 +54,7 @@
     };
   }, [concertId, selectedSeat, releaseTimer]);
 
-  const reserveNewSeat = async seat => {
+  const reserveNewSeat = async (seat) => {
     setIsReserving(true);
     setBookingError(null);
     try {
@@ -67,7 +67,7 @@
           alert('선점 시간이 만료되었습니다. 좌석을 다시 선택해주세요.');
           getSeatStatuses();
         },
-        SEAT_RESERVE_TIMEOUT_MINUTES * 60 * 1000
+        SEAT_RESERVE_TIMEOUT_MINUTES * 60 * 1000,
       );
       setReleaseTimer(timer);
       getSeatStatuses();
@@ -79,11 +79,7 @@
     }
   };
 
-<<<<<<< HEAD
-  const handleSeatClick = async seat => {
-=======
   const handleSeatClick = async (seat) => {
->>>>>>> 3ccef4ba
     if (seat.status === 'AVAILABLE') {
       if (selectedSeat) {
         setIsReserving(true);
@@ -126,11 +122,7 @@
       setBookingError('좌석 선점 처리 중입니다.');
       return;
     }
-<<<<<<< HEAD
-    const current = seatStatuses.find(s => s.seatId === selectedSeat.seatId);
-=======
     const current = seatStatuses.find((s) => s.seatId === selectedSeat.seatId);
->>>>>>> 3ccef4ba
     if (!current || current.status !== 'RESERVED') {
       setSelectedSeat(null);
       setBookingError('좌석 상태가 유효하지 않습니다.');
