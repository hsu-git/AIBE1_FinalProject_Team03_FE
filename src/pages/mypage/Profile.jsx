--- conflicted
+++ resolved
@@ -1,34 +1,14 @@
 import React, { useState, useEffect } from 'react';
-<<<<<<< HEAD
-import {
-  User,
-  Lock,
-  Calendar,
-  Eye,
-  EyeOff,
-  Camera,
-  Phone,
-  Mail,
-  MapPin,
-  Edit2,
-  Save,
-  X,
-} from 'lucide-react';
-=======
 import { useLocation } from 'react-router-dom';
 import { User, Lock, Calendar } from 'lucide-react';
 
->>>>>>> 3ccef4ba
 import { ProfileTab } from '../../features/user/components/ProfileTab';
 import { PasswordTab } from '../../features/user/components/PasswordTab';
 import { BookingsTab } from '../../features/user/components/BookingsTab';
 import { userService } from '../../features/user/services/userService';
 
 export default function Profile() {
-<<<<<<< HEAD
-=======
   const location = useLocation();
->>>>>>> 3ccef4ba
   const [activeTab, setActiveTab] = useState('profile');
   const [userInfo, setUserInfo] = useState(null);
   const [bookingHistory, setBookingHistory] = useState([]);
@@ -51,15 +31,12 @@
     loadUserInfo();
   }, []);
 
-<<<<<<< HEAD
-=======
   useEffect(() => {
     if (location.state?.from === 'bookingDetail') {
       setActiveTab('bookings');
     }
   }, [location.state]);
 
->>>>>>> 3ccef4ba
   // 예매 내역 로드 (예매 내역 탭 선택 시)
   useEffect(() => {
     if (activeTab === 'bookings' && userInfo && bookingHistory.length === 0) {
@@ -80,7 +57,7 @@
   }, [activeTab, userInfo, bookingHistory.length]);
 
   // 사용자 정보 업데이트
-  const handleUpdateUserInfo = async updatedInfo => {
+  const handleUpdateUserInfo = async (updatedInfo) => {
     const result = await userService.updateUserInfo(updatedInfo);
     if (result.success) {
       setUserInfo(result.data);
@@ -89,18 +66,8 @@
   };
 
   // 비밀번호 변경
-  const handleChangePassword = async passwordData => {
+  const handleChangePassword = async (passwordData) => {
     return await userService.changePassword(passwordData);
-  };
-
-  // 예매 취소
-  const handleCancelBooking = async bookingId => {
-    // 실제로는 API 호출
-    setBookingHistory(prev =>
-      prev.map(booking =>
-        booking.id === bookingId ? { ...booking, status: 'cancelled' } : booking
-      )
-    );
   };
 
   const tabs = [
@@ -133,13 +100,12 @@
       props: {
         bookingHistory,
         isLoading: isBookingsLoading,
-        onCancelBooking: handleCancelBooking,
       },
     },
   ];
 
   const getCurrentTabComponent = () => {
-    const currentTab = tabs.find(tab => tab.id === activeTab);
+    const currentTab = tabs.find((tab) => tab.id === activeTab);
     if (!currentTab) return null;
 
     const Component = currentTab.component;
@@ -158,7 +124,7 @@
         {/* Tab Navigation */}
         <div className="flex justify-center mb-8">
           <div className="bg-gray-800 rounded-xl p-1 flex space-x-1">
-            {tabs.map(tab => {
+            {tabs.map((tab) => {
               const Icon = tab.icon;
               return (
                 <button
