--- conflicted
+++ resolved
@@ -48,7 +48,6 @@
 
 // App 컴포넌트: 라우팅 정의 및 네비게이션 제공
 export default function App() {
-<<<<<<< HEAD
     const { user, loading } = useContext(AuthContext);
 
     if (loading) {
@@ -67,31 +66,27 @@
             (user.roles && user.roles.includes('ROLE_SELLER')));
     const isLoggedIn = !!user;
 
-    return (
-        <Routes>
-            {/** — 인증 전용 — **/}
-            <Route element={<AuthLayout />}>
-                <Route
-                    path="/login"
-                    element={user ? <Navigate to="/" replace /> : <LoginPage />}
-                />
-                <Route
-                    path="/register"
-                    element={
-                        user ? <Navigate to="/" replace /> : <RegisterPage />
-                    }
-                />
-            </Route>
-
-            {/** — 공개 페이지 — **/}
-            <Route element={<PublicLayout />}>
-                <Route path="/" element={<HomePage />} />
-                <Route path="concerts" element={<ConcertListPage />} />
-                <Route
-                    path="concerts/:concertId"
-                    element={<ConcertDetailPage />}
-                />
-            </Route>
+  return (
+    <Routes>
+      {/** — 인증 전용 — **/}
+      <Route element={<AuthLayout />}>
+        <Route
+          path="/login"
+          element={user ? <Navigate to="/" replace /> : <LoginPage />}
+        />
+        <Route
+          path="/register"
+          element={user ? <Navigate to="/" replace /> : <RegisterPage />}
+        />
+      </Route>
+
+      {/** — 공개 페이지 — **/}
+      <Route element={<PublicLayout />}>
+        <Route path="/" element={<HomePage />} />
+        <Route path="concerts" element={<ConcertListPage />} />
+         {PaymentRoutes()}
+        <Route path="concerts/:concertId" element={<ConcertDetailPage />} />
+      </Route>
 
             {/** — 로그인 후 보호된 페이지 — **/}
             <Route element={<MainLayout />}>
@@ -207,95 +202,4 @@
             <Route path="*" element={<NotFoundPage />} />
         </Routes>
     );
-=======
-  const { user, loading } = useContext(AuthContext);
-
-  if (loading) {
-    return <div className="text-center py-20">로딩 중…</div>;
-  }
-
-  return (
-    <Routes>
-      {/** — 인증 전용 — **/}
-      <Route element={<AuthLayout />}>
-        <Route
-          path="/login"
-          element={user ? <Navigate to="/" replace /> : <LoginPage />}
-        />
-        <Route
-          path="/register"
-          element={user ? <Navigate to="/" replace /> : <RegisterPage />}
-        />
-      </Route>
-      {/** — 공개 페이지 — **/}
-      <Route element={<PublicLayout />}>
-        <Route path="/" element={<HomePage />} />
-        <Route path="concerts" element={<ConcertListPage />} />
-        {PaymentRoutes()}
-        <Route path="concerts/:concertId" element={<ConcertDetailPage />} />
-      </Route>
-
-
-      {/** — 로그인 후 보호된 페이지 — **/}
-      <Route element={<MainLayout />}>
-        <Route
-          path="concerts/:concertId/reserve"
-          element={
-            user ? <SeatSelectionPage /> : <Navigate to="/login" replace />
-          }
-        />
-
-        {/* 프로필 페이지 라우트는 이제 판매자 라우트 그룹 밖에 따로 둡니다. */}
-        <Route
-          path="/mypage/profile"
-          element={user ? <ProfilePage /> : <Navigate to="/login" replace />}
-        />
-        <Route
-          path="/bookingDetail/:bookingNumber"
-          element={
-            user ? <BookingDetailPage /> : <Navigate to="/login" replace />
-          }
-        />
-
-        {/* 판매자 페이지 그룹 라우트: SellerLayout을 사용하여 사이드바를 포함시킵니다. */}
-        <Route
-          path="/seller"
-          element={
-            user ? <SellerLayout /> : <Navigate to="/login" replace /> // 로그인하면 SellerLayout 렌더링
-          }
-        >
-          {/* /seller 기본 경로: SellerHomePage (판매자 대시보드)로 연결 */}
-          <Route index element={<SellerHomePage />} />
-          {/* 판매자 권한 신청 페이지 (모든 로그인 유저 접근 가능) */}
-          <Route path="apply" element={<SellerApplyPage />} />
-          {/* 판매자 권한 상태 페이지 (모든 로그인 유저 접근 가능하도록 이동) */}
-          <Route path="status" element={<SellerStatusPage />} />
-          {/* 판매자 권한이 있는 경우에만 접근 가능한 페이지들 */}
-          <Route
-            element={
-              user &&
-              (user.role === 'ROLE_SELLER' ||
-                (user.roles && user.roles.includes('ROLE_SELLER'))) ? (
-                <Outlet /> // 판매자 권한이 있다면 하위 라우트들을 Outlet에 렌더링
-              ) : (
-                <Navigate to="/seller/apply" replace />
-              ) // 권한 없으면 신청 페이지로 리다이렉트
-            }
-          >
-            <Route path="concerts/register" element={<ConcertRegisterPage />} />{' '}
-            {/* 콘서트 등록 */}
-            <Route
-              path="concerts/manage"
-              element={<SellerConcertManagementPage />}
-            />{' '}
-            {/* 콘서트 관리 */}
-          </Route>
-        </Route>
-      </Route>
-
-      {/** — 404 처리 — **/}
-      <Route path="*" element={<NotFoundPage />} />
-    </Routes>
-  );
->>>>>>> 98044612
 }